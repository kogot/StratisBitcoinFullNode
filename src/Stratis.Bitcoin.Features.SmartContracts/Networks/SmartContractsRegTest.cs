﻿using System;
using System.Collections.Generic;
using NBitcoin;
using NBitcoin.DataEncoders;
using NBitcoin.Protocol;
<<<<<<< HEAD
using Stratis.Bitcoin.Features.SmartContracts.Consensus;
=======
>>>>>>> cb179734
using Stratis.Bitcoin.Networks;

namespace Stratis.Bitcoin.Features.SmartContracts.Networks
{
    public sealed class SmartContractsRegTest : Network
    {
        /// <summary>
        /// Took the 'InitReg' from above and adjusted it slightly (set a static flag + removed the hash check)
        /// </summary>
        public SmartContractsRegTest()
        {
            this.Name = "SmartContractsRegTest";
            this.RootFolderName = StratisMain.StratisRootFolderName;
            this.DefaultConfigFilename = StratisMain.StratisDefaultConfigFilename;
            this.Magic = 0xDAB5BFFA;
            this.DefaultPort = 18444;
            this.RPCPort = 18332;
            this.MaxTipAge = BitcoinMain.BitcoinDefaultMaxTipAgeInSeconds;
            this.MinTxFee = 1000;
            this.FallbackFee = 20000;
            this.MinRelayTxFee = 1000;

<<<<<<< HEAD
            var consensus = new NBitcoin.Consensus();
            consensus.ConsensusFactory = new SmartContractPowConsensusFactory();

            consensus.SubsidyHalvingInterval = 150;
            consensus.MajorityEnforceBlockUpgrade = 750;
            consensus.MajorityRejectBlockOutdated = 950;
            consensus.MajorityWindow = 1000;
            consensus.BuriedDeployments[BuriedDeployments.BIP34] = 100000000;
            consensus.BuriedDeployments[BuriedDeployments.BIP65] = 100000000;
            consensus.BuriedDeployments[BuriedDeployments.BIP66] = 100000000;
            consensus.BIP34Hash = new uint256();
            consensus.PowLimit = new Target(new uint256("7fffffffffffffffffffffffffffffffffffffffffffffffffffffffffffffff"));
            consensus.MinimumChainWork = uint256.Zero;
            consensus.PowTargetTimespan = TimeSpan.FromSeconds(14 * 24 * 60 * 60); // two weeks
            consensus.PowTargetSpacing = TimeSpan.FromSeconds(10 * 60);
            consensus.PowAllowMinDifficultyBlocks = true;
            consensus.PowNoRetargeting = true;
            consensus.RuleChangeActivationThreshold = 108;
            consensus.MinerConfirmationWindow = 144;

            consensus.CoinbaseMaturity = 5;
            consensus.PremineReward = Money.Zero;
            consensus.ProofOfWorkReward = Money.Coins(50);
            consensus.ProofOfStakeReward = Money.Zero;
            consensus.MaxReorgLength = 500;
            consensus.MaxMoney = long.MaxValue;

            consensus.BIP9Deployments[BIP9Deployments.TestDummy] = new BIP9DeploymentsParameters(28, 0, 999999999);
            consensus.BIP9Deployments[BIP9Deployments.CSV] = new BIP9DeploymentsParameters(0, 0, 999999999);
            consensus.BIP9Deployments[BIP9Deployments.Segwit] = new BIP9DeploymentsParameters(1, BIP9DeploymentsParameters.AlwaysActive, 999999999);

            this.Genesis = BitcoinMain.CreateBitcoinGenesisBlock(consensus.ConsensusFactory, 1296688602, 2, 0x207fffff, 1, Money.Coins(50m));
            ((SmartContractBlockHeader)this.Genesis.Header).HashStateRoot = new uint256("21B463E3B52F6201C0AD6C991BE0485B6EF8C092E64583FFA655CC1B171FE856");
            consensus.HashGenesisBlock = this.Genesis.Header.GetHash();

            consensus.DefaultAssumeValid = null; // turn off assumevalid for regtest.
=======
            var consensusFactory = new SmartContractConsensusFactory();

            Block genesisBlock = BitcoinMain.CreateBitcoinGenesisBlock(consensusFactory, 1296688602, 2, 0x207fffff, 1, Money.Coins(50m));
            ((SmartContractBlockHeader)genesisBlock.Header).HashStateRoot = new uint256("21B463E3B52F6201C0AD6C991BE0485B6EF8C092E64583FFA655CC1B171FE856");

            this.Genesis = genesisBlock;

            // Taken from StratisX.
            var consensusOptions = new PosConsensusOptions(
                maxBlockBaseSize: 1_000_000,
                maxStandardVersion: 2,
                maxStandardTxWeight: 100_000,
                maxBlockSigopsCost: 20_000
            );

            var buriedDeployments = new BuriedDeploymentsArray
            {
                [BuriedDeployments.BIP34] = 100000000,
                [BuriedDeployments.BIP65] = 100000000,
                [BuriedDeployments.BIP66] = 100000000
            };

            var bip9Deployments = new BIP9DeploymentsArray
            {
                [BIP9Deployments.TestDummy] = new BIP9DeploymentsParameters(28, 0, 999999999),
                [BIP9Deployments.CSV] = new BIP9DeploymentsParameters(0, 0, 999999999),
                [BIP9Deployments.Segwit] = new BIP9DeploymentsParameters(1, BIP9DeploymentsParameters.AlwaysActive, 999999999)
            };

            this.Consensus = new NBitcoin.Consensus(
                consensusFactory: consensusFactory,
                consensusOptions: consensusOptions,
                coinType: default(int),
                hashGenesisBlock: genesisBlock.Header.GetHash(),
                subsidyHalvingInterval: 150,
                majorityEnforceBlockUpgrade: 750,
                majorityRejectBlockOutdated: 950,
                majorityWindow: 1000,
                buriedDeployments: buriedDeployments,
                bip9Deployments: bip9Deployments,
                bip34Hash: new uint256(),
                ruleChangeActivationThreshold: 108, // 95% of 2016
                minerConfirmationWindow: 144, // nPowTargetTimespan / nPowTargetSpacing
                maxReorgLength: 500,
                defaultAssumeValid: null, // turn off assumevalid for regtest.
                maxMoney: long.MaxValue,
                coinbaseMaturity: 5,
                premineHeight: default(long),
                premineReward: Money.Zero,
                proofOfWorkReward: Money.Coins(50),
                powTargetTimespan: TimeSpan.FromSeconds(14 * 24 * 60 * 60), // two weeks
                powTargetSpacing: TimeSpan.FromSeconds(10 * 60),
                powAllowMinDifficultyBlocks: true,
                powNoRetargeting: true,
                powLimit: new Target(new uint256("7fffffffffffffffffffffffffffffffffffffffffffffffffffffffffffffff")),
                minimumChainWork: uint256.Zero,
                isProofOfStake: default(bool),
                lastPowBlock: default(int),
                proofOfStakeLimit: null,
                proofOfStakeLimitV2: null,
                proofOfStakeReward: Money.Zero
            );
>>>>>>> cb179734

            // Taken from StratisX.
            consensus.Options = new PosConsensusOptions(
                maxBlockBaseSize: 1_000_000,
                maxStandardVersion: 2,
                maxStandardTxWeight: 100_000,
                maxBlockSigopsCost: 20_000
                );

            Assert(consensus.HashGenesisBlock == uint256.Parse("93867319cf92c86f957a9652c1fbe7cc8cbe70c53a915ac96ee7c59cb80f94b4"));

            this.Consensus = consensus;

            this.Base58Prefixes = new byte[12][];
            this.Base58Prefixes[(int)Base58Type.PUBKEY_ADDRESS] = new byte[] { (111) };
            this.Base58Prefixes[(int)Base58Type.SCRIPT_ADDRESS] = new byte[] { (196) };
            this.Base58Prefixes[(int)Base58Type.SECRET_KEY] = new byte[] { (239) };
            this.Base58Prefixes[(int)Base58Type.ENCRYPTED_SECRET_KEY_NO_EC] = new byte[] { 0x01, 0x42 };
            this.Base58Prefixes[(int)Base58Type.ENCRYPTED_SECRET_KEY_EC] = new byte[] { 0x01, 0x43 };
            this.Base58Prefixes[(int)Base58Type.EXT_PUBLIC_KEY] = new byte[] { (0x04), (0x35), (0x87), (0xCF) };
            this.Base58Prefixes[(int)Base58Type.EXT_SECRET_KEY] = new byte[] { (0x04), (0x35), (0x83), (0x94) };
            this.Base58Prefixes[(int)Base58Type.PASSPHRASE_CODE] = new byte[] { 0x2C, 0xE9, 0xB3, 0xE1, 0xFF, 0x39, 0xE2 };
            this.Base58Prefixes[(int)Base58Type.CONFIRMATION_CODE] = new byte[] { 0x64, 0x3B, 0xF6, 0xA8, 0x9A };
            this.Base58Prefixes[(int)Base58Type.STEALTH_ADDRESS] = new byte[] { 0x2b };
            this.Base58Prefixes[(int)Base58Type.ASSET_ID] = new byte[] { 115 };
            this.Base58Prefixes[(int)Base58Type.COLORED_ADDRESS] = new byte[] { 0x13 };

            Bech32Encoder encoder = Encoders.Bech32("tb");
            this.Bech32Encoders = new Bech32Encoder[2];
            this.Bech32Encoders[(int)Bech32Type.WITNESS_PUBKEY_ADDRESS] = encoder;
            this.Bech32Encoders[(int)Bech32Type.WITNESS_SCRIPT_ADDRESS] = encoder;

            this.Checkpoints = new Dictionary<int, CheckpointInfo>();

            this.DNSSeeds = new List<DNSSeedData>();
            this.SeedNodes = new List<NetworkAddress>();
        }
    }
}<|MERGE_RESOLUTION|>--- conflicted
+++ resolved
@@ -3,10 +3,7 @@
 using NBitcoin;
 using NBitcoin.DataEncoders;
 using NBitcoin.Protocol;
-<<<<<<< HEAD
 using Stratis.Bitcoin.Features.SmartContracts.Consensus;
-=======
->>>>>>> cb179734
 using Stratis.Bitcoin.Networks;
 
 namespace Stratis.Bitcoin.Features.SmartContracts.Networks
@@ -29,45 +26,7 @@
             this.FallbackFee = 20000;
             this.MinRelayTxFee = 1000;
 
-<<<<<<< HEAD
-            var consensus = new NBitcoin.Consensus();
-            consensus.ConsensusFactory = new SmartContractPowConsensusFactory();
-
-            consensus.SubsidyHalvingInterval = 150;
-            consensus.MajorityEnforceBlockUpgrade = 750;
-            consensus.MajorityRejectBlockOutdated = 950;
-            consensus.MajorityWindow = 1000;
-            consensus.BuriedDeployments[BuriedDeployments.BIP34] = 100000000;
-            consensus.BuriedDeployments[BuriedDeployments.BIP65] = 100000000;
-            consensus.BuriedDeployments[BuriedDeployments.BIP66] = 100000000;
-            consensus.BIP34Hash = new uint256();
-            consensus.PowLimit = new Target(new uint256("7fffffffffffffffffffffffffffffffffffffffffffffffffffffffffffffff"));
-            consensus.MinimumChainWork = uint256.Zero;
-            consensus.PowTargetTimespan = TimeSpan.FromSeconds(14 * 24 * 60 * 60); // two weeks
-            consensus.PowTargetSpacing = TimeSpan.FromSeconds(10 * 60);
-            consensus.PowAllowMinDifficultyBlocks = true;
-            consensus.PowNoRetargeting = true;
-            consensus.RuleChangeActivationThreshold = 108;
-            consensus.MinerConfirmationWindow = 144;
-
-            consensus.CoinbaseMaturity = 5;
-            consensus.PremineReward = Money.Zero;
-            consensus.ProofOfWorkReward = Money.Coins(50);
-            consensus.ProofOfStakeReward = Money.Zero;
-            consensus.MaxReorgLength = 500;
-            consensus.MaxMoney = long.MaxValue;
-
-            consensus.BIP9Deployments[BIP9Deployments.TestDummy] = new BIP9DeploymentsParameters(28, 0, 999999999);
-            consensus.BIP9Deployments[BIP9Deployments.CSV] = new BIP9DeploymentsParameters(0, 0, 999999999);
-            consensus.BIP9Deployments[BIP9Deployments.Segwit] = new BIP9DeploymentsParameters(1, BIP9DeploymentsParameters.AlwaysActive, 999999999);
-
-            this.Genesis = BitcoinMain.CreateBitcoinGenesisBlock(consensus.ConsensusFactory, 1296688602, 2, 0x207fffff, 1, Money.Coins(50m));
-            ((SmartContractBlockHeader)this.Genesis.Header).HashStateRoot = new uint256("21B463E3B52F6201C0AD6C991BE0485B6EF8C092E64583FFA655CC1B171FE856");
-            consensus.HashGenesisBlock = this.Genesis.Header.GetHash();
-
-            consensus.DefaultAssumeValid = null; // turn off assumevalid for regtest.
-=======
-            var consensusFactory = new SmartContractConsensusFactory();
+            var consensusFactory = new SmartContractPowConsensusFactory();
 
             Block genesisBlock = BitcoinMain.CreateBitcoinGenesisBlock(consensusFactory, 1296688602, 2, 0x207fffff, 1, Money.Coins(50m));
             ((SmartContractBlockHeader)genesisBlock.Header).HashStateRoot = new uint256("21B463E3B52F6201C0AD6C991BE0485B6EF8C092E64583FFA655CC1B171FE856");
@@ -129,19 +88,8 @@
                 proofOfStakeLimitV2: null,
                 proofOfStakeReward: Money.Zero
             );
->>>>>>> cb179734
 
-            // Taken from StratisX.
-            consensus.Options = new PosConsensusOptions(
-                maxBlockBaseSize: 1_000_000,
-                maxStandardVersion: 2,
-                maxStandardTxWeight: 100_000,
-                maxBlockSigopsCost: 20_000
-                );
-
-            Assert(consensus.HashGenesisBlock == uint256.Parse("93867319cf92c86f957a9652c1fbe7cc8cbe70c53a915ac96ee7c59cb80f94b4"));
-
-            this.Consensus = consensus;
+            Assert(this.Consensus.HashGenesisBlock == uint256.Parse("93867319cf92c86f957a9652c1fbe7cc8cbe70c53a915ac96ee7c59cb80f94b4"));
 
             this.Base58Prefixes = new byte[12][];
             this.Base58Prefixes[(int)Base58Type.PUBKEY_ADDRESS] = new byte[] { (111) };
