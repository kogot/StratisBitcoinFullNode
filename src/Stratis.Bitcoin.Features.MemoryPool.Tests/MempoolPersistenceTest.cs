--- conflicted
+++ resolved
@@ -284,18 +284,11 @@
             txMemPool = new TxMempool(dateTimeProvider, new BlockPolicyEstimator(new MempoolSettings(nodeSettings), loggerFactory, nodeSettings), loggerFactory, nodeSettings);
             var mempoolLock = new MempoolSchedulerLock();
             var coins = new InMemoryCoinView(settings.Network.GenesisHash);
-<<<<<<< HEAD
-            var chain = new ConcurrentChain(Network.Main);
+            var chain = new ConcurrentChain(KnownNetworks.Main);
             var chainState = new ChainState(new InvalidBlockHashStore(dateTimeProvider));
             var mempoolPersistence = new MempoolPersistence(settings, loggerFactory);
-            Network.Main.Consensus.Options = new PosConsensusOptions();
-            ConsensusRuleEngine consensusRules = new PowConsensusRuleEngine(Network.Main, loggerFactory, dateTimeProvider, chain, new NodeDeployments(Network.Main, chain), consensusSettings, new Checkpoints(), new InMemoryCoinView(new uint256()), chainState).Register(new FullNodeBuilderConsensusExtension.PowConsensusRulesRegistration());
-=======
-            var chain = new ConcurrentChain(this.network);
-            var mempoolPersistence = new MempoolPersistence(settings, loggerFactory);
             this.network.Consensus.Options = new PosConsensusOptions();
-            ConsensusRules consensusRules = new PowConsensusRules(this.network, loggerFactory, dateTimeProvider, chain, new NodeDeployments(this.network, chain), consensusSettings, new Checkpoints(), new InMemoryCoinView(new uint256()), new Mock<ILookaheadBlockPuller>().Object).Register(new FullNodeBuilderConsensusExtension.PowConsensusRulesRegistration());
->>>>>>> da219923
+            ConsensusRuleEngine consensusRules = new PowConsensusRuleEngine(this.network, loggerFactory, dateTimeProvider, chain, new NodeDeployments(this.network, chain), consensusSettings, new Checkpoints(), coins, chainState).Register(new FullNodeBuilderConsensusExtension.PowConsensusRulesRegistration());
             var mempoolValidator = new MempoolValidator(txMemPool, mempoolLock, dateTimeProvider, mempoolSettings, chain, coins, loggerFactory, settings, consensusRules);
             return new MempoolManager(mempoolLock, txMemPool, mempoolValidator, dateTimeProvider, mempoolSettings, mempoolPersistence, coins, loggerFactory, settings.Network);
         }
