{
  "version": "1.0.0-*",
  "buildOptions": {
    "emitEntryPoint": true,
    "define": []
  },

    "dependencies": {
        "Microsoft.NETCore.App": {
            "type": "platform",
            "version": "1.1.0"
        },
        "Stratis.Bitcoin": "1.0.0-*",
        "Microsoft.Extensions.Logging.Abstractions": "1.1.0",
      "Microsoft.Extensions.Logging.Console": "1.1.0",
<<<<<<< HEAD
        "NBitcoin": "3.0.2.4",
        "Stratis.Dashboard": "1.0.0-*"
=======
      "NBitcoin": "3.0.2.5"
>>>>>>> d1f0e012
    },

  "frameworks": {
    "netcoreapp1.1": {
      "imports": "dnxcore50"
    }
  }
}<|MERGE_RESOLUTION|>--- conflicted
+++ resolved
@@ -13,16 +13,11 @@
         "Stratis.Bitcoin": "1.0.0-*",
         "Microsoft.Extensions.Logging.Abstractions": "1.1.0",
       "Microsoft.Extensions.Logging.Console": "1.1.0",
-<<<<<<< HEAD
-        "NBitcoin": "3.0.2.4",
-        "Stratis.Dashboard": "1.0.0-*"
-=======
       "NBitcoin": "3.0.2.5"
->>>>>>> d1f0e012
     },
 
   "frameworks": {
-    "netcoreapp1.1": {
+    "netcoreapp1.0": {
       "imports": "dnxcore50"
     }
   }
