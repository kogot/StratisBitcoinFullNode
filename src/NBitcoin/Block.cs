﻿using System;
using System.Collections.Generic;
using System.IO;
using System.Linq;
using NBitcoin.BouncyCastle.Math;
using NBitcoin.Crypto;
using NBitcoin.DataEncoders;
using NBitcoin.RPC;
using Newtonsoft.Json.Linq;

namespace NBitcoin
{
    /// <summary>
    /// Nodes collect new transactions into a block, hash them into a hash tree,
    /// and scan through nonce values to make the block's hash satisfy proof-of-work
    /// requirements.  When they solve the proof-of-work, they broadcast the block
    /// to everyone and the block is added to the block chain.  The first transaction
    /// in the block is a special one that creates a new coin owned by the creator
    /// of the block.
    /// </summary>
    public class BlockHeader : IBitcoinSerializable
    {
        internal const int Size = 80;

        /// <summary>Current header version.</summary>
        public virtual int CurrentVersion => 3;

        private static BigInteger Pow256 = BigInteger.ValueOf(2).Pow(256);

        private uint256 hashPrevBlock;
        public uint256 HashPrevBlock { get { return this.hashPrevBlock; } set { this.hashPrevBlock = value; } }

        private uint time;
        public uint Time { get { return this.time; } set { this.time = value; } }

        private uint bits;
        public Target Bits { get { return this.bits; } set { this.bits = value; } }

        protected int version;

        public int Version { get { return this.version; } set { this.version = value; } }

        private uint nonce;
        public uint Nonce { get { return this.nonce; } set { this.nonce = value; } }

        private uint256 hashMerkleRoot;
        public uint256 HashMerkleRoot { get { return this.hashMerkleRoot; } set { this.hashMerkleRoot = value; } }

        public bool IsNull { get { return (this.bits == 0); } }

        protected uint256[] hashes;

        public DateTimeOffset BlockTime
        {
            get
            {
                return Utils.UnixTimeToDateTime(this.time);
            }
            set
            {
                this.time = Utils.DateTimeToUnixTime(value);
            }
        }

        public BlockHeader()
        {
            this.SetNull();
        }

        public static BlockHeader Load(byte[] hex, Network network)
        {
            if (hex == null)
                throw new ArgumentNullException(nameof(hex));

            if (network == null)
                throw new ArgumentNullException(nameof(network));

            BlockHeader blockHeader = network.Consensus.ConsensusFactory.CreateBlockHeader();
            blockHeader.ReadWrite(hex, network: network);

            return blockHeader;
        }

        internal void SetNull()
        {
            this.version = this.CurrentVersion;
            this.hashPrevBlock = 0;
            this.hashMerkleRoot = 0;
            this.time = 0;
            this.bits = 0;
            this.nonce = 0;
        }

        #region IBitcoinSerializable Members

        public virtual void ReadWrite(BitcoinStream stream)
        {
            stream.ReadWrite(ref this.version);
            stream.ReadWrite(ref this.hashPrevBlock);
            stream.ReadWrite(ref this.hashMerkleRoot);
            stream.ReadWrite(ref this.time);
            stream.ReadWrite(ref this.bits);
            stream.ReadWrite(ref this.nonce);
        }

        #endregion

        public virtual uint256 GetHash()
        {
            uint256 hash = null;
            uint256[] hashes = this.hashes;

            if (hashes != null)
                hash = hashes[0];

            if (hash != null)
                return hash;

            using (HashStream hs = new HashStream())
            {
                this.ReadWrite(new BitcoinStream(hs, true));
                hash = hs.GetHash();
            }

            hashes = this.hashes;
            if (hashes != null)
            {
                hashes[0] = hash;
            }

            return hash;
        }

        public virtual uint256 GetPoWHash()
        {
            return this.GetHash();
        }

        /// <summary>
        /// Precompute the block header hash so that later calls to <see cref="GetHash()"/> will returns the precomputed hash.
        /// </summary>
        /// <param name="invalidateExisting">If true, the previous precomputed hash is thrown away, else it is reused.</param>
        /// <param name="lazily">If <c>true</c>, the hash will be calculated and cached at the first call to GetHash(), else it will be immediately.</param>
        public void PrecomputeHash(bool invalidateExisting = false, bool lazily = false)
        {
            if (this.hashes == null || invalidateExisting)
                this.hashes = new uint256[1];

            if (!lazily && this.hashes[0] == null)
                this.hashes[0] = this.GetHash();
        }

        public bool CheckProofOfWork(Consensus consensus)
        {
            BigInteger bits = this.Bits.ToBigInteger();
            if ((bits.CompareTo(BigInteger.Zero) <= 0) || (bits.CompareTo(Pow256) >= 0))
                return false;

            return this.GetPoWHash() <= this.Bits.ToUInt256();
        }

        public override string ToString()
        {
            return this.GetHash().ToString();
        }

        /// <summary>
        /// Set time to consensus acceptable value.
        /// </summary>
        /// <param name="now">The expected date.</param>
        /// <param name="consensus">Consensus.</param>
        /// <param name="prev">Previous block.</param>
        public void UpdateTime(DateTimeOffset now, Consensus consensus, ChainedHeader prev)
        {
            DateTimeOffset nOldTime = this.BlockTime;
            DateTimeOffset mtp = prev.GetMedianTimePast() + TimeSpan.FromSeconds(1);
            DateTimeOffset nNewTime = mtp > now ? mtp : now;

            if (nOldTime < nNewTime)
                this.BlockTime = nNewTime;

            // Updating time can change work required on testnet.
            if (consensus.PowAllowMinDifficultyBlocks)
                this.Bits = this.GetWorkRequired(consensus, prev);
        }

        /// <summary>
        /// Set time to consensus acceptable value.
        /// </summary>
        /// <param name="now">The expected date.</param>
        /// <param name="network">Network.</param>
        /// <param name="prev">Previous block.</param>
        public void UpdateTime(DateTimeOffset now, Network network, ChainedHeader prev)
        {
            this.UpdateTime(now, network.Consensus, prev);
        }

        public Target GetWorkRequired(Network network, ChainedHeader prev)
        {
            return this.GetWorkRequired(network.Consensus, prev);
        }

        public Target GetWorkRequired(Consensus consensus, ChainedHeader prev)
        {
<<<<<<< HEAD
            return new ChainedHeader(this, this.GetHash(consensus.NetworkOptions), prev).GetWorkRequired(consensus);
=======
            return new ChainedBlock(this, this.GetHash(), prev).GetWorkRequired(consensus);
>>>>>>> ad8041cf
        }
    }

    public partial class Block : IBitcoinSerializable
    {
        public const uint MaxBlockSize = 1000 * 1000;

        private BlockHeader header;

        // network and disk
        private List<Transaction> transactions = new List<Transaction>();
        public List<Transaction> Transactions { get { return this.transactions; } set { this.transactions = value; } }

        public MerkleNode GetMerkleRoot()
        {
            return MerkleNode.GetRoot(this.Transactions.Select(t => t.GetHash()));
        }

        [Obsolete("Should use Block.Load outside of ConsensusFactories")]
        public Block()
        {
            this.header = new BlockHeader();
            this.SetNull();
        }

        [Obsolete("Should use Block.Load outside of ConsensusFactories")]
        internal Block(BlockHeader blockHeader)
        {
            this.header = new BlockHeader();
            this.SetNull();
            this.header = blockHeader;
        }

        [Obsolete("Should use Block.Load outside of ConsensusFactories")]
        internal Block(byte[] bytes, ConsensusFactory consensusFactory)
        {
            BitcoinStream stream = new BitcoinStream(bytes)
            {
                ConsensusFactory = consensusFactory
            };

            this.ReadWrite(stream);
        }

        [Obsolete("Should use Block.Load outside of ConsensusFactories")]
        internal Block(byte[] bytes) : this(bytes, Network.Main.Consensus.ConsensusFactory)
        {
        }

        public virtual void ReadWrite(BitcoinStream stream)
        {
            stream.ReadWrite(ref this.header);
            stream.ReadWrite(ref this.transactions);
        }

        public bool HeaderOnly
        {
            get
            {
                return (this.transactions == null) || (this.transactions.Count == 0);
            }
        }

        private void SetNull()
        {
            this.header.SetNull();
            this.transactions.Clear();
        }

        public BlockHeader Header => this.header;

        public uint256 GetHash()
        {
            // Block's hash is his header's hash.
            return this.header.GetHash();
        }

        public Transaction AddTransaction(Transaction tx)
        {
            this.Transactions.Add(tx);
            return tx;
        }

        /// <summary>
        /// Create a block with the specified option only. (useful for stripping data from a block).
        /// </summary>
        /// <param name="consensusFactory">The network consensus factory.</param>
        /// <param name="options">Options to keep.</param>
        /// <returns>A new block with only the options wanted.</returns>
        public Block WithOptions(ConsensusFactory consensusFactory, NetworkOptions options)
        {
            if (this.Transactions.Count == 0)
                return this;

            if ((options == NetworkOptions.Witness) && this.Transactions[0].HasWitness)
                return this;

            if ((options == NetworkOptions.None) && !this.Transactions[0].HasWitness)
                return this;

            Block instance = consensusFactory.CreateBlock();
            var ms = new MemoryStream();
            var bms = new BitcoinStream(ms, true)
            {
                TransactionOptions = options,
                ConsensusFactory = consensusFactory
            };

            this.ReadWrite(bms);
            ms.Position = 0;
            bms = new BitcoinStream(ms, false)
            {
                TransactionOptions = options,
                ConsensusFactory = consensusFactory
            };

            instance.ReadWrite(bms);
            return instance;
        }

        public void UpdateMerkleRoot()
        {
            this.Header.HashMerkleRoot = GetMerkleRoot().Hash;
        }

        public bool CheckProofOfWork(Consensus consensus)
        {
            return this.Header.CheckProofOfWork(consensus);
        }

        public bool CheckMerkleRoot()
        {
            return this.Header.HashMerkleRoot == GetMerkleRoot().Hash;
        }

        public static Block ParseJson(Network network, string json)
        {
            var formatter = new BlockExplorerFormatter();
            JObject block = JObject.Parse(json);
            JArray txs = (JArray)block["tx"];
            Block blk = network.Consensus.ConsensusFactory.CreateBlock();
            blk.Header.Bits = new Target((uint)block["bits"]);
            blk.Header.BlockTime = Utils.UnixTimeToDateTime((uint)block["time"]);
            blk.Header.Nonce = (uint)block["nonce"];
            blk.Header.Version = (int)block["ver"];
            blk.Header.HashPrevBlock = uint256.Parse((string)block["prev_block"]);
            blk.Header.HashMerkleRoot = uint256.Parse((string)block["mrkl_root"]);

            foreach (JToken tx in txs)
            {
                blk.AddTransaction(formatter.Parse((JObject)tx));
            }

            return blk;
        }

        public static Block Parse(string hex, Network network)
        {
            if (string.IsNullOrEmpty(hex))
                throw new ArgumentNullException(nameof(hex));

            if (network == null)
                throw new ArgumentNullException(nameof(network));

            Block block = network.Consensus.ConsensusFactory.CreateBlock();
            block.ReadWrite(Encoders.Hex.DecodeData(hex), network: network);

            return block;
        }

        public static Block Load(byte[] hex, Network network)
        {
            if (hex == null)
                throw new ArgumentNullException(nameof(hex));

            if (network == null)
                throw new ArgumentNullException(nameof(network));

            Block block = network.Consensus.ConsensusFactory.CreateBlock();
            block.ReadWrite(hex, network: network);

            return block;
        }

        public MerkleBlock Filter(params uint256[] txIds)
        {
            return new MerkleBlock(this, txIds);
        }

        public MerkleBlock Filter(BloomFilter filter)
        {
            return new MerkleBlock(this, filter);
        }
    }
}<|MERGE_RESOLUTION|>--- conflicted
+++ resolved
@@ -202,11 +202,7 @@
 
         public Target GetWorkRequired(Consensus consensus, ChainedHeader prev)
         {
-<<<<<<< HEAD
-            return new ChainedHeader(this, this.GetHash(consensus.NetworkOptions), prev).GetWorkRequired(consensus);
-=======
             return new ChainedBlock(this, this.GetHash(), prev).GetWorkRequired(consensus);
->>>>>>> ad8041cf
         }
     }
 
