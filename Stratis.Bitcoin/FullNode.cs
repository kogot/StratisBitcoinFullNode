--- conflicted
+++ resolved
@@ -76,12 +76,7 @@
         /// <summary>Manager responsible for persistence of blocks.</summary>
         public BlockStoreManager BlockStoreManager { get; set; }
 
-<<<<<<< HEAD
-        public IndexStoreManager IndexStoreManager { get; set; }
-
-=======
         /// <summary>Best chain of block headers from genesis.</summary>
->>>>>>> 2ccd55d8
         public ConcurrentChain Chain { get; set; }
 
         /// <summary>Factory for creating and execution of asynchronous loops.</summary>
@@ -174,23 +169,6 @@
             this.logger = this.Services.ServiceProvider.GetService<ILoggerFactory>().CreateLogger(this.GetType().FullName);
 
             this.DataFolder = this.Services.ServiceProvider.GetService<DataFolder>();
-<<<<<<< HEAD
-			this.DateTimeProvider = this.Services.ServiceProvider.GetService<IDateTimeProvider>();
-			this.Network = this.Services.ServiceProvider.GetService<Network>();
-			this.Settings = this.Services.ServiceProvider.GetService<NodeSettings>();
-			this.ChainBehaviorState = this.Services.ServiceProvider.GetService<ChainState>();
-			this.CoinView = this.Services.ServiceProvider.GetService<CoinView>();
-			this.Chain = this.Services.ServiceProvider.GetService<ConcurrentChain>();
-			this.MempoolManager = this.Services.ServiceProvider.GetService<MempoolManager>();
-			this.Signals = this.Services.ServiceProvider.GetService<Signals.Signals>();
-
-			this.ConnectionManager = this.Services.ServiceProvider.GetService<IConnectionManager>();
-			this.BlockStoreManager = this.Services.ServiceProvider.GetService<BlockStoreManager>();
-            this.IndexStoreManager = this.Services.ServiceProvider.GetService<IndexStoreManager>();
-            this.ConsensusLoop = this.Services.ServiceProvider.GetService<ConsensusLoop>();
-			this.WalletManager = this.Services.ServiceProvider.GetService<IWalletManager>() as WalletManager;
-		    this.AsyncLoopFactory = this.Services.ServiceProvider.GetService<IAsyncLoopFactory>();
-=======
             this.DateTimeProvider = this.Services.ServiceProvider.GetService<IDateTimeProvider>();
             this.Network = this.Services.ServiceProvider.GetService<Network>();
             this.Settings = this.Services.ServiceProvider.GetService<NodeSettings>();
@@ -206,7 +184,6 @@
             this.WalletManager = this.Services.ServiceProvider.GetService<IWalletManager>() as WalletManager;
             this.WalletTransactionHandler = this.Services.ServiceProvider.GetService<IWalletTransactionHandler>();
             this.AsyncLoopFactory = this.Services.ServiceProvider.GetService<IAsyncLoopFactory>();
->>>>>>> 2ccd55d8
 
             this.logger.LogInformation($"Full node initialized on {this.Network.Name}");
 
@@ -270,37 +247,42 @@
 
             // Fire INodeLifetime.Stopped.
             this.nodeLifetime.NotifyStopped();
-<<<<<<< HEAD
-		}
-
-		private void StartPeriodicLog()
-		{
-			this.AsyncLoopFactory.Run("PeriodicLog", (cancellation) =>
-				{
-					// TODO: move stats to each of its components
-					StringBuilder benchLogs = new StringBuilder();
-
-					benchLogs.AppendLine("======Node stats====== " + DateTime.UtcNow.ToString(CultureInfo.InvariantCulture) + " agent " +
-					                     this.ConnectionManager.Parameters.UserAgent);
-					benchLogs.AppendLine("Headers.Height: ".PadRight(LoggingConfiguration.ColumnLength + 3) +
-					                     this.Chain.Tip.Height.ToString().PadRight(8) +
-					                     " Headers.Hash: ".PadRight(LoggingConfiguration.ColumnLength + 3) + this.Chain.Tip.HashBlock);
-
-					if (this.ConsensusLoop != null)
-					{
-						benchLogs.AppendLine("Consensus.Height: ".PadRight(LoggingConfiguration.ColumnLength + 3) +
-						                     this.ChainBehaviorState.HighestValidatedPoW.Height.ToString().PadRight(8) +
-						                     " Consensus.Hash: ".PadRight(LoggingConfiguration.ColumnLength + 3) +
-						                     this.ChainBehaviorState.HighestValidatedPoW.HashBlock);
-					}
-
-					if (this.ChainBehaviorState.HighestPersistedBlock != null)
-					{
-						benchLogs.AppendLine("Store.Height: ".PadRight(LoggingConfiguration.ColumnLength + 3) +
-						                     this.ChainBehaviorState.HighestPersistedBlock.Height.ToString().PadRight(8) +
-						                     " Store.Hash: ".PadRight(LoggingConfiguration.ColumnLength + 3) +
-						                     this.ChainBehaviorState.HighestPersistedBlock.HashBlock);
-					}
+        }
+
+        /// <summary>
+        /// Starts a loop to periodically log statistics about node's status very couple of seconds.
+        /// <para>
+        /// These logs are also displayed on the console.
+        /// </para>
+        /// </summary>
+        private void StartPeriodicLog()
+        {
+            this.AsyncLoopFactory.Run("PeriodicLog", (cancellation) =>
+            {
+                // TODO: move stats to each of its components
+                StringBuilder benchLogs = new StringBuilder();
+
+                benchLogs.AppendLine("======Node stats====== " + DateTime.UtcNow.ToString(CultureInfo.InvariantCulture) + " agent " +
+                                     this.ConnectionManager.Parameters.UserAgent);
+                benchLogs.AppendLine("Headers.Height: ".PadRight(LoggingConfiguration.ColumnLength + 3) +
+                                     this.Chain.Tip.Height.ToString().PadRight(8) +
+                                     " Headers.Hash: ".PadRight(LoggingConfiguration.ColumnLength + 3) + this.Chain.Tip.HashBlock);
+
+                if (this.ConsensusLoop != null)
+                {
+                    benchLogs.AppendLine("Consensus.Height: ".PadRight(LoggingConfiguration.ColumnLength + 3) +
+                                         this.ChainBehaviorState.HighestValidatedPoW.Height.ToString().PadRight(8) +
+                                         " Consensus.Hash: ".PadRight(LoggingConfiguration.ColumnLength + 3) +
+                                         this.ChainBehaviorState.HighestValidatedPoW.HashBlock);
+                }
+
+                if (this.ChainBehaviorState.HighestPersistedBlock != null)
+                {
+                    benchLogs.AppendLine("Store.Height: ".PadRight(LoggingConfiguration.ColumnLength + 3) +
+                                         this.ChainBehaviorState.HighestPersistedBlock.Height.ToString().PadRight(8) +
+                                         " Store.Hash: ".PadRight(LoggingConfiguration.ColumnLength + 3) +
+                                         this.ChainBehaviorState.HighestPersistedBlock.HashBlock);
+                }
 
                     if (this.ChainBehaviorState.HighestIndexedBlock != null)
                     {
@@ -315,78 +297,6 @@
 						var height = this.WalletManager.LastBlockHeight();
 					    var block = this.Chain.GetBlock(height);
 					    var hashBlock = block == null ? uint256.Zero : block.HashBlock;
-
-                        benchLogs.AppendLine("Wallet.Height: ".PadRight(LoggingConfiguration.ColumnLength + 3) +
-						                     height.ToString().PadRight(8) +
-											 " Wallet.Hash: ".PadRight(LoggingConfiguration.ColumnLength + 3) +
-                                             hashBlock);
-					}
-
-					benchLogs.AppendLine();
-
-					if (this.MempoolManager != null)
-					{
-						benchLogs.AppendLine("======Mempool======");
-						benchLogs.AppendLine(this.MempoolManager.PerformanceCounter.ToString());
-					}
-
-					benchLogs.AppendLine("======Connection======");
-					benchLogs.AppendLine(this.ConnectionManager.GetNodeStats());
-					this.logger.LogInformation(benchLogs.ToString());
-					return Task.CompletedTask;
-				},
-				this.nodeLifetime.ApplicationStopping,
-				repeatEvery: TimeSpans.FiveSeconds,
-				startAfter: TimeSpans.FiveSeconds);
-		}
-
-		public void Dispose()
-		{
-		    if (this.IsDisposed)
-		        return;
-=======
-        }
-
-        /// <summary>
-        /// Starts a loop to periodically log statistics about node's status very couple of seconds.
-        /// <para>
-        /// These logs are also displayed on the console.
-        /// </para>
-        /// </summary>
-        private void StartPeriodicLog()
-        {
-            this.AsyncLoopFactory.Run("PeriodicLog", (cancellation) =>
-            {
-                // TODO: move stats to each of its components
-                StringBuilder benchLogs = new StringBuilder();
-
-                benchLogs.AppendLine("======Node stats====== " + DateTime.UtcNow.ToString(CultureInfo.InvariantCulture) + " agent " +
-                                     this.ConnectionManager.Parameters.UserAgent);
-                benchLogs.AppendLine("Headers.Height: ".PadRight(LoggingConfiguration.ColumnLength + 3) +
-                                     this.Chain.Tip.Height.ToString().PadRight(8) +
-                                     " Headers.Hash: ".PadRight(LoggingConfiguration.ColumnLength + 3) + this.Chain.Tip.HashBlock);
-
-                if (this.ConsensusLoop != null)
-                {
-                    benchLogs.AppendLine("Consensus.Height: ".PadRight(LoggingConfiguration.ColumnLength + 3) +
-                                         this.ChainBehaviorState.HighestValidatedPoW.Height.ToString().PadRight(8) +
-                                         " Consensus.Hash: ".PadRight(LoggingConfiguration.ColumnLength + 3) +
-                                         this.ChainBehaviorState.HighestValidatedPoW.HashBlock);
-                }
-
-                if (this.ChainBehaviorState.HighestPersistedBlock != null)
-                {
-                    benchLogs.AppendLine("Store.Height: ".PadRight(LoggingConfiguration.ColumnLength + 3) +
-                                         this.ChainBehaviorState.HighestPersistedBlock.Height.ToString().PadRight(8) +
-                                         " Store.Hash: ".PadRight(LoggingConfiguration.ColumnLength + 3) +
-                                         this.ChainBehaviorState.HighestPersistedBlock.HashBlock);
-                }
-
-                if (this.WalletManager != null)
-                {
-                    int height = this.WalletManager.LastBlockHeight();
-                    ChainedBlock block = this.Chain.GetBlock(height);
-                    uint256 hashBlock = block == null ? uint256.Zero : block.HashBlock;
 
                     benchLogs.AppendLine("Wallet.Height: ".PadRight(LoggingConfiguration.ColumnLength + 3) +
                                          height.ToString().PadRight(8) +
@@ -417,7 +327,6 @@
         {
             if (this.IsDisposed)
                 return;
->>>>>>> 2ccd55d8
 
             this.IsDisposed = true;
 
