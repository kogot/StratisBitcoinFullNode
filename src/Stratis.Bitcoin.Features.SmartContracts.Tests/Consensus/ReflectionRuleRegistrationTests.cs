﻿using System.Linq;
using Moq;
using NBitcoin;
using Stratis.Bitcoin.Base;
using Stratis.Bitcoin.BlockPulling;
using Stratis.Bitcoin.Configuration.Logging;
using Stratis.Bitcoin.Consensus;
using Stratis.Bitcoin.Features.Consensus.CoinViews;
using Stratis.Bitcoin.Features.SmartContracts.ReflectionExecutor.Consensus.Rules;
using Stratis.Bitcoin.Tests.Common;
using Stratis.Bitcoin.Utilities;
using Stratis.SmartContracts.Core;
using Stratis.SmartContracts.Core.Receipts;
using Stratis.SmartContracts.Core.State;
using Xunit;

namespace Stratis.Bitcoin.Features.SmartContracts.Tests.Consensus
{
    public sealed class ReflectionRuleRegistrationTests
    {
        [Fact]
        public void ReflectionVirtualMachineFeature_OnInitialize_RulesAdded()
        {
            Network network = KnownNetworks.StratisRegTest;

            var chain = new ConcurrentChain(network);
            var contractState = new ContractStateRepositoryRoot();
            var executorFactory = new Mock<ISmartContractExecutorFactory>();
            var loggerFactory = new ExtendedLoggerFactory();
            var receiptStorage = new Mock<ISmartContractReceiptStorage>();

            var consensusRules = new SmartContractConsensusRuleEngine(
                chain, new Mock<ICheckpoints>().Object, new Configuration.Settings.ConsensusSettings(),
                DateTimeProvider.Default, executorFactory.Object, loggerFactory, network,
                new Base.Deployments.NodeDeployments(network, chain), contractState,
<<<<<<< HEAD
                new Mock<CoinView>().Object, receiptStorage.Object, new Mock<IChainState>().Object);
=======
                new Mock<ILookaheadBlockPuller>().Object,
                new Mock<ICoinView>().Object, receiptStorage.Object);
>>>>>>> da219923

            var feature = new ReflectionVirtualMachineFeature(consensusRules, loggerFactory);
            feature.Initialize();

            Assert.Single(consensusRules.Rules.Where(r => r.GetType() == typeof(SmartContractFormatRule)));
        }
    }
}<|MERGE_RESOLUTION|>--- conflicted
+++ resolved
@@ -33,12 +33,7 @@
                 chain, new Mock<ICheckpoints>().Object, new Configuration.Settings.ConsensusSettings(),
                 DateTimeProvider.Default, executorFactory.Object, loggerFactory, network,
                 new Base.Deployments.NodeDeployments(network, chain), contractState,
-<<<<<<< HEAD
-                new Mock<CoinView>().Object, receiptStorage.Object, new Mock<IChainState>().Object);
-=======
-                new Mock<ILookaheadBlockPuller>().Object,
-                new Mock<ICoinView>().Object, receiptStorage.Object);
->>>>>>> da219923
+                new Mock<ICoinView>().Object, receiptStorage.Object, new Mock<IChainState>().Object);
 
             var feature = new ReflectionVirtualMachineFeature(consensusRules, loggerFactory);
             feature.Initialize();
