﻿using System.Threading.Tasks;
using NBitcoin;
using Stratis.Bitcoin.Consensus;
using Stratis.Bitcoin.Consensus.Rules;
using Stratis.Bitcoin.Features.Consensus.Rules.CommonRules;
using Stratis.Bitcoin.Tests.Common;
using Stratis.Bitcoin.Utilities;
using Xunit;

namespace Stratis.Bitcoin.Features.Consensus.Tests.Rules.CommonRules
{
    public class HeaderTimeChecksRuleTest
    {
        private readonly Network network;

        public HeaderTimeChecksRuleTest()
        {
            this.network = KnownNetworks.RegTest;
        }

        [Fact]
        public async Task ChecBlockPreviousTimestamp_ValidationFailAsync()
        {
            TestRulesContext testContext = TestRulesContextFactory.CreateAsync(this.network);
            var rule = testContext.CreateRule<HeaderTimeChecksRule>();

<<<<<<< HEAD
            RuleContext context = new PowRuleContext(new ValidationContext(), testContext.DateTimeProvider.GetTimeOffset());
            context.ValidationContext.Block = TestRulesContextFactory.MineBlock(Network.RegTest, testContext.Chain);
            context.ValidationContext.ChainedHeader = new ChainedHeader(context.ValidationContext.Block.Header, context.ValidationContext.Block.Header.GetHash(), testContext.Chain.Tip);
=======
            RuleContext context = new PowRuleContext(new ValidationContext(), this.network.Consensus, testContext.Chain.Tip, testContext.DateTimeProvider.GetTimeOffset());
            context.ValidationContext.Block = TestRulesContextFactory.MineBlock(this.network, testContext.Chain);
            context.ValidationContext.ChainedHeader = new ChainedHeader(context.ValidationContext.Block.Header, context.ValidationContext.Block.Header.GetHash(), context.ConsensusTip);
>>>>>>> da219923
            context.Time = DateTimeProvider.Default.GetTimeOffset();

            // increment the bits.
            context.ValidationContext.Block.Header.BlockTime = testContext.Chain.Tip.Header.BlockTime.AddSeconds(-1);

            ConsensusErrorException error = await Assert.ThrowsAsync<ConsensusErrorException>(async () => await rule.RunAsync(context));
            Assert.Equal(ConsensusErrors.TimeTooOld, error.ConsensusError);
        }

        [Fact]
        public async Task ChecBlockFutureTimestamp_ValidationFailAsync()
        {
            TestRulesContext testContext = TestRulesContextFactory.CreateAsync(this.network);
            var rule = testContext.CreateRule<HeaderTimeChecksRule>();

<<<<<<< HEAD
            RuleContext context = new PowRuleContext(new ValidationContext(), testContext.DateTimeProvider.GetTimeOffset());
            context.ValidationContext.Block = TestRulesContextFactory.MineBlock(Network.RegTest, testContext.Chain);
            context.ValidationContext.ChainedHeader = new ChainedHeader(context.ValidationContext.Block.Header, context.ValidationContext.Block.Header.GetHash(), testContext.Chain.Tip);
=======
            RuleContext context = new PowRuleContext(new ValidationContext(), this.network.Consensus, testContext.Chain.Tip, testContext.DateTimeProvider.GetTimeOffset());
            context.ValidationContext.Block = TestRulesContextFactory.MineBlock(this.network, testContext.Chain);
            context.ValidationContext.ChainedHeader = new ChainedHeader(context.ValidationContext.Block.Header, context.ValidationContext.Block.Header.GetHash(), context.ConsensusTip);
>>>>>>> da219923
            context.Time = DateTimeProvider.Default.GetTimeOffset();

            // increment the bits.
            context.ValidationContext.Block.Header.BlockTime = context.Time.AddHours(3);

            ConsensusErrorException error = await Assert.ThrowsAsync<ConsensusErrorException>(async () => await rule.RunAsync(context));
            Assert.Equal(ConsensusErrors.TimeTooNew, error.ConsensusError);
        }
    }
}<|MERGE_RESOLUTION|>--- conflicted
+++ resolved
@@ -24,15 +24,9 @@
             TestRulesContext testContext = TestRulesContextFactory.CreateAsync(this.network);
             var rule = testContext.CreateRule<HeaderTimeChecksRule>();
 
-<<<<<<< HEAD
             RuleContext context = new PowRuleContext(new ValidationContext(), testContext.DateTimeProvider.GetTimeOffset());
-            context.ValidationContext.Block = TestRulesContextFactory.MineBlock(Network.RegTest, testContext.Chain);
+            context.ValidationContext.Block = TestRulesContextFactory.MineBlock(KnownNetworks.RegTest, testContext.Chain);
             context.ValidationContext.ChainedHeader = new ChainedHeader(context.ValidationContext.Block.Header, context.ValidationContext.Block.Header.GetHash(), testContext.Chain.Tip);
-=======
-            RuleContext context = new PowRuleContext(new ValidationContext(), this.network.Consensus, testContext.Chain.Tip, testContext.DateTimeProvider.GetTimeOffset());
-            context.ValidationContext.Block = TestRulesContextFactory.MineBlock(this.network, testContext.Chain);
-            context.ValidationContext.ChainedHeader = new ChainedHeader(context.ValidationContext.Block.Header, context.ValidationContext.Block.Header.GetHash(), context.ConsensusTip);
->>>>>>> da219923
             context.Time = DateTimeProvider.Default.GetTimeOffset();
 
             // increment the bits.
@@ -48,15 +42,9 @@
             TestRulesContext testContext = TestRulesContextFactory.CreateAsync(this.network);
             var rule = testContext.CreateRule<HeaderTimeChecksRule>();
 
-<<<<<<< HEAD
             RuleContext context = new PowRuleContext(new ValidationContext(), testContext.DateTimeProvider.GetTimeOffset());
-            context.ValidationContext.Block = TestRulesContextFactory.MineBlock(Network.RegTest, testContext.Chain);
+            context.ValidationContext.Block = TestRulesContextFactory.MineBlock(KnownNetworks.RegTest, testContext.Chain);
             context.ValidationContext.ChainedHeader = new ChainedHeader(context.ValidationContext.Block.Header, context.ValidationContext.Block.Header.GetHash(), testContext.Chain.Tip);
-=======
-            RuleContext context = new PowRuleContext(new ValidationContext(), this.network.Consensus, testContext.Chain.Tip, testContext.DateTimeProvider.GetTimeOffset());
-            context.ValidationContext.Block = TestRulesContextFactory.MineBlock(this.network, testContext.Chain);
-            context.ValidationContext.ChainedHeader = new ChainedHeader(context.ValidationContext.Block.Header, context.ValidationContext.Block.Header.GetHash(), context.ConsensusTip);
->>>>>>> da219923
             context.Time = DateTimeProvider.Default.GetTimeOffset();
 
             // increment the bits.
