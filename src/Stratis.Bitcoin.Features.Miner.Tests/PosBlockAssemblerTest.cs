--- conflicted
+++ resolved
@@ -503,11 +503,7 @@
                 base.OnTestBlockValidity();
             }
 
-<<<<<<< HEAD
-            public Block UpdateHeaders(ChainedHeader chainTip)
-=======
             public Block OnUpdateHeaders(ChainedBlock chainTip)
->>>>>>> ad8041cf
             {
                 this.ChainTip = chainTip;
                 base.OnUpdateHeaders();
