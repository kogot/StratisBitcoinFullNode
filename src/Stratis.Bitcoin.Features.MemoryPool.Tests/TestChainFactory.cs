﻿using System.Collections.Generic;
using System.Linq;
using System.Threading.Tasks;
using Microsoft.Extensions.Logging;
using Moq;
using NBitcoin;
using Stratis.Bitcoin.Base;
using Stratis.Bitcoin.Base.Deployments;
using Stratis.Bitcoin.Configuration;
using Stratis.Bitcoin.Configuration.Settings;
using Stratis.Bitcoin.Connection;
using Stratis.Bitcoin.Consensus;
using Stratis.Bitcoin.Consensus.Rules;
using Stratis.Bitcoin.Consensus.Validators;
using Stratis.Bitcoin.Features.Consensus;
using Stratis.Bitcoin.Features.Consensus.CoinViews;
using Stratis.Bitcoin.Features.Consensus.Rules;
using Stratis.Bitcoin.Features.MemoryPool.Fee;
using Stratis.Bitcoin.Features.Miner;
using Stratis.Bitcoin.Interfaces;
using Stratis.Bitcoin.Mining;
using Stratis.Bitcoin.P2P;
using Stratis.Bitcoin.P2P.Peer;
using Stratis.Bitcoin.P2P.Protocol.Payloads;
using Stratis.Bitcoin.Utilities;

namespace Stratis.Bitcoin.Features.MemoryPool.Tests
{
    /// <summary>
    /// Public interface for test chain context.
    /// </summary>
    public interface ITestChainContext
    {
        /// <summary>
        /// Memory pool validator interface;
        /// </summary>
        IMempoolValidator MempoolValidator { get; }

        /// <summary>
        /// List of the source transactions in the test chain.
        /// </summary>
        List<Transaction> SrcTxs { get; }
    }

    /// <summary>
    /// Concrete instance of the test chain.
    /// </summary>
    internal class TestChainContext : ITestChainContext
    {
        /// <inheritdoc />
        public IMempoolValidator MempoolValidator { get; set; }

        /// <inheritdoc />
        public List<Transaction> SrcTxs { get; set; }
    }

    /// <summary>
    /// Factory for creating the test chain.
    /// Much of this logic was taken directly from the embedded TestContext class in MinerTest.cs in the integration tests.
    /// </summary>
    internal class TestChainFactory
    {
        /// <summary>
        /// Creates the test chain with some default blocks and txs.
        /// </summary>
        /// <param name="network">Network to create the chain on.</param>
        /// <param name="scriptPubKey">Public key to create blocks/txs with.</param>
        /// <returns>Context object representing the test chain.</returns>
        public static async Task<ITestChainContext> CreateAsync(Network network, Script scriptPubKey, string dataDir)
        {
            var nodeSettings = new NodeSettings(network, args: new string[] { $"-datadir={dataDir}" });

            ILoggerFactory loggerFactory = nodeSettings.LoggerFactory;
            IDateTimeProvider dateTimeProvider = DateTimeProvider.Default;

            network.Consensus.Options = new ConsensusOptions();
            var consensusSettings = new ConsensusSettings(nodeSettings);
            var chain = new ConcurrentChain(network);
            InMemoryCoinView inMemoryCoinView = new InMemoryCoinView(chain.Tip.HashBlock);

            var cachedCoinView = new CachedCoinView(inMemoryCoinView, DateTimeProvider.Default, loggerFactory);
            var networkPeerFactory = new NetworkPeerFactory(network, dateTimeProvider, loggerFactory, new PayloadProvider().DiscoverPayloads(), new SelfEndpointTracker());

            var peerAddressManager = new PeerAddressManager(DateTimeProvider.Default, nodeSettings.DataFolder, loggerFactory, new SelfEndpointTracker());
            var peerDiscovery = new PeerDiscovery(new AsyncLoopFactory(loggerFactory), loggerFactory, network, networkPeerFactory, new NodeLifetime(), nodeSettings, peerAddressManager);
            var connectionSettings = new ConnectionManagerSettings(nodeSettings);
            var connectionManager = new ConnectionManager(dateTimeProvider, loggerFactory, network, networkPeerFactory, nodeSettings, new NodeLifetime(), new NetworkPeerConnectionParameters(), peerAddressManager, new IPeerConnector[] { }, peerDiscovery, connectionSettings, new VersionProvider());
            var chainState = new ChainState(new InvalidBlockHashStore(dateTimeProvider));
            var peerBanning = new PeerBanning(connectionManager, loggerFactory, dateTimeProvider, peerAddressManager);
            var deployments = new NodeDeployments(network, chain);
            ConsensusRuleEngine consensusRules = new PowConsensusRuleEngine(network, loggerFactory, dateTimeProvider, chain, deployments, consensusSettings, new Checkpoints(), inMemoryCoinView, chainState).Register(new FullNodeBuilderConsensusExtension.PowConsensusRulesRegistration());

            var consensus = new ConsensusManager(network, loggerFactory, chainState, new HeaderValidator(consensusRules, loggerFactory), 
                new IntegrityValidator(consensusRules, loggerFactory), new PartialValidator(consensusRules, loggerFactory),new Checkpoints(), consensusSettings, consensusRules, 
                new Mock<IFinalizedBlockHeight>().Object, new Signals.Signals(), peerBanning, nodeSettings, dateTimeProvider, new Mock<IInitialBlockDownloadState>().Object, chain, null);   

            var blockPolicyEstimator = new BlockPolicyEstimator(new MempoolSettings(nodeSettings), loggerFactory, nodeSettings);
            var mempool = new TxMempool(dateTimeProvider, blockPolicyEstimator, loggerFactory, nodeSettings);
            var mempoolLock = new MempoolSchedulerLock();

            var minerSettings = new MinerSettings(nodeSettings);

            // Simple block creation, nothing special yet:
<<<<<<< HEAD
            PowBlockDefinition blockDefinition = CreatePowBlockAssembler(consensus, consensusRules, dateTimeProvider, loggerFactory as LoggerFactory, mempool, mempoolLock, network);
=======
            PowBlockDefinition blockDefinition = new PowBlockDefinition(consensusLoop, dateTimeProvider, loggerFactory, mempool, mempoolLock, minerSettings, network, consensusRules);
>>>>>>> 6bd6e945
            BlockTemplate newBlock = blockDefinition.Build(chain.Tip, scriptPubKey);
            chain.SetTip(newBlock.Block.Header);

            await consensus.BlockMined(newBlock.Block);

            List<BlockInfo> blockinfo = CreateBlockInfoList();

            // We can't make transactions until we have inputs
            // Therefore, load 100 blocks :)
            int baseheight = 0;
            var blocks = new List<Block>();
            var srcTxs = new List<Transaction>();
            for (int i = 0; i < blockinfo.Count; ++i)
            {
                Block currentBlock = Block.Load(newBlock.Block.ToBytes(network.Consensus.ConsensusFactory), network);
                currentBlock.Header.HashPrevBlock = chain.Tip.HashBlock;
                currentBlock.Header.Version = 1;
                currentBlock.Header.Time = Utils.DateTimeToUnixTime(chain.Tip.GetMedianTimePast()) + 1;

                Transaction txCoinbase = network.CreateTransaction(currentBlock.Transactions[0].ToBytes());
                txCoinbase.Inputs.Clear();
                txCoinbase.Version = 1;
                txCoinbase.AddInput(new TxIn(new Script(new[] { Op.GetPushOp(blockinfo[i].extraNonce), Op.GetPushOp(chain.Height) })));
                // Ignore the (optional) segwit commitment added by CreateNewBlock (as the hardcoded nonces don't account for this)
                txCoinbase.AddOutput(new TxOut(Money.Zero, new Script()));
                currentBlock.Transactions[0] = txCoinbase;

                if (srcTxs.Count == 0)
                    baseheight = chain.Height;
                if (srcTxs.Count < 4)
                    srcTxs.Add(currentBlock.Transactions[0]);

                currentBlock.UpdateMerkleRoot();

                currentBlock.Header.Nonce = blockinfo[i].nonce;

                chain.SetTip(currentBlock.Header);
                await consensus.BlockMined(currentBlock);
                blocks.Add(currentBlock);
            }

            // Just to make sure we can still make simple blocks
<<<<<<< HEAD
            blockDefinition = CreatePowBlockAssembler(consensus, consensusRules, dateTimeProvider, loggerFactory as LoggerFactory, mempool, mempoolLock, network);
=======
            blockDefinition = new PowBlockDefinition(consensusLoop, dateTimeProvider, loggerFactory, mempool, mempoolLock, minerSettings, network, consensusRules);
>>>>>>> 6bd6e945
            newBlock = blockDefinition.Build(chain.Tip, scriptPubKey);

            var mempoolValidator = new MempoolValidator(mempool, mempoolLock, dateTimeProvider, new MempoolSettings(nodeSettings), chain, cachedCoinView, loggerFactory, nodeSettings, consensusRules);

            return new TestChainContext { MempoolValidator = mempoolValidator, SrcTxs = srcTxs };
        }

        /// <summary>
        /// Info for a single block in the hard coded blocks that are loaded.
        /// </summary>
        private class BlockInfo
        {
            /// <summary>
            /// Extra nonce for the block.
            /// </summary>
            public int extraNonce;

            /// <summary>
            /// Nonce for the block.
            /// </summary>
            public uint nonce;
        }

        /// <summary>
        /// Source block information for hard coded blocks that are loaded.
        /// Pairs of extranonce, nonce fields.
        /// </summary>
        private static long[,] blockinfoarr =
        {
            {4, 0xa4a3e223}, {2, 0x15c32f9e}, {1, 0x0375b547}, {1, 0x7004a8a5},
            {2, 0xce440296}, {2, 0x52cfe198}, {1, 0x77a72cd0}, {2, 0xbb5d6f84},
            {2, 0x83f30c2c}, {1, 0x48a73d5b}, {1, 0xef7dcd01}, {2, 0x6809c6c4},
            {2, 0x0883ab3c}, {1, 0x087bbbe2}, {2, 0x2104a814}, {2, 0xdffb6daa},
            {1, 0xee8a0a08}, {2, 0xba4237c1}, {1, 0xa70349dc}, {1, 0x344722bb},
            {3, 0xd6294733}, {2, 0xec9f5c94}, {2, 0xca2fbc28}, {1, 0x6ba4f406},
            {2, 0x015d4532}, {1, 0x6e119b7c}, {2, 0x43e8f314}, {2, 0x27962f38},
            {2, 0xb571b51b}, {2, 0xb36bee23}, {2, 0xd17924a8}, {2, 0x6bc212d9},
            {1, 0x630d4948}, {2, 0x9a4c4ebb}, {2, 0x554be537}, {1, 0xd63ddfc7},
            {2, 0xa10acc11}, {1, 0x759a8363}, {2, 0xfb73090d}, {1, 0xe82c6a34},
            {1, 0xe33e92d7}, {3, 0x658ef5cb}, {2, 0xba32ff22}, {5, 0x0227a10c},
            {1, 0xa9a70155}, {5, 0xd096d809}, {1, 0x37176174}, {1, 0x830b8d0f},
            {1, 0xc6e3910e}, {2, 0x823f3ca8}, {1, 0x99850849}, {1, 0x7521fb81},
            {1, 0xaacaabab}, {1, 0xd645a2eb}, {5, 0x7aea1781}, {5, 0x9d6e4b78},
            {1, 0x4ce90fd8}, {1, 0xabdc832d}, {6, 0x4a34f32a}, {2, 0xf2524c1c},
            {2, 0x1bbeb08a}, {1, 0xad47f480}, {1, 0x9f026aeb}, {1, 0x15a95049},
            {2, 0xd1cb95b2}, {2, 0xf84bbda5}, {1, 0x0fa62cd1}, {1, 0xe05f9169},
            {1, 0x78d194a9}, {5, 0x3e38147b}, {5, 0x737ba0d4}, {1, 0x63378e10},
            {1, 0x6d5f91cf}, {2, 0x88612eb8}, {2, 0xe9639484}, {1, 0xb7fabc9d},
            {2, 0x19b01592}, {1, 0x5a90dd31}, {2, 0x5bd7e028}, {2, 0x94d00323},
            {1, 0xa9b9c01a}, {1, 0x3a40de61}, {1, 0x56e7eec7}, {5, 0x859f7ef6},
            {1, 0xfd8e5630}, {1, 0x2b0c9f7f}, {1, 0xba700e26}, {1, 0x7170a408},
            {1, 0x70de86a8}, {1, 0x74d64cd5}, {1, 0x49e738a1}, {2, 0x6910b602},
            {0, 0x643c565f}, {1, 0x54264b3f}, {2, 0x97ea6396}, {2, 0x55174459},
            {2, 0x03e8779a}, {1, 0x98f34d8f}, {1, 0xc07b2b07}, {1, 0xdfe29668},
            {1, 0x3141c7c1}, {1, 0xb3b595f4}, {1, 0x735abf08}, {5, 0x623bfbce},
            {2, 0xd351e722}, {1, 0xf4ca48c9}, {1, 0x5b19c670}, {1, 0xa164bf0e},
            {2, 0xbbbeb305}, {2, 0xfe1c810a}
        };

        /// <summary>
        /// Translates an array of extranonce, nonce pairs into list of block info.
        /// </summary>
        /// <returns>List of block info for hard coded blocks.</returns>
        private static List<BlockInfo> CreateBlockInfoList()
        {
            var blockInfoList = new List<BlockInfo>();
            List<long> lst = blockinfoarr.Cast<long>().ToList();
            for (int i = 0; i < lst.Count; i += 2)
                blockInfoList.Add(new BlockInfo { extraNonce = (int)lst[i], nonce = (uint)lst[i + 1] });
            return blockInfoList;
        }
<<<<<<< HEAD

        /// <summary>
        /// Creates a proof of work block assembler.
        /// </summary>
        private static PowBlockDefinition CreatePowBlockAssembler(IConsensusManager consensusManager, IConsensusRuleEngine consensusRules, IDateTimeProvider dateTimeProvider, LoggerFactory loggerFactory, TxMempool mempool, MempoolSchedulerLock mempoolLock, Network network)
        {
            var options = new BlockDefinitionOptions
            {
                BlockMaxWeight = network.Consensus.Options.MaxBlockWeight,
                BlockMaxSize = network.Consensus.Options.MaxBlockSerializedSize
            };

            var blockMinFeeRate = new FeeRate(PowMining.DefaultBlockMinTxFee);
            options.BlockMinFeeRate = blockMinFeeRate;

            return new PowBlockDefinition(consensusManager, dateTimeProvider, loggerFactory, mempool, mempoolLock, network, consensusRules, options);
        }
=======
>>>>>>> 6bd6e945
    }
}<|MERGE_RESOLUTION|>--- conflicted
+++ resolved
@@ -101,11 +101,7 @@
             var minerSettings = new MinerSettings(nodeSettings);
 
             // Simple block creation, nothing special yet:
-<<<<<<< HEAD
-            PowBlockDefinition blockDefinition = CreatePowBlockAssembler(consensus, consensusRules, dateTimeProvider, loggerFactory as LoggerFactory, mempool, mempoolLock, network);
-=======
-            PowBlockDefinition blockDefinition = new PowBlockDefinition(consensusLoop, dateTimeProvider, loggerFactory, mempool, mempoolLock, minerSettings, network, consensusRules);
->>>>>>> 6bd6e945
+            PowBlockDefinition blockDefinition = new PowBlockDefinition(consensus, dateTimeProvider, loggerFactory, mempool, mempoolLock, minerSettings, network, consensusRules);
             BlockTemplate newBlock = blockDefinition.Build(chain.Tip, scriptPubKey);
             chain.SetTip(newBlock.Block.Header);
 
@@ -148,11 +144,7 @@
             }
 
             // Just to make sure we can still make simple blocks
-<<<<<<< HEAD
-            blockDefinition = CreatePowBlockAssembler(consensus, consensusRules, dateTimeProvider, loggerFactory as LoggerFactory, mempool, mempoolLock, network);
-=======
-            blockDefinition = new PowBlockDefinition(consensusLoop, dateTimeProvider, loggerFactory, mempool, mempoolLock, minerSettings, network, consensusRules);
->>>>>>> 6bd6e945
+            blockDefinition = new PowBlockDefinition(consensus, dateTimeProvider, loggerFactory, mempool, mempoolLock, minerSettings, network, consensusRules);
             newBlock = blockDefinition.Build(chain.Tip, scriptPubKey);
 
             var mempoolValidator = new MempoolValidator(mempool, mempoolLock, dateTimeProvider, new MempoolSettings(nodeSettings), chain, cachedCoinView, loggerFactory, nodeSettings, consensusRules);
@@ -224,25 +216,5 @@
                 blockInfoList.Add(new BlockInfo { extraNonce = (int)lst[i], nonce = (uint)lst[i + 1] });
             return blockInfoList;
         }
-<<<<<<< HEAD
-
-        /// <summary>
-        /// Creates a proof of work block assembler.
-        /// </summary>
-        private static PowBlockDefinition CreatePowBlockAssembler(IConsensusManager consensusManager, IConsensusRuleEngine consensusRules, IDateTimeProvider dateTimeProvider, LoggerFactory loggerFactory, TxMempool mempool, MempoolSchedulerLock mempoolLock, Network network)
-        {
-            var options = new BlockDefinitionOptions
-            {
-                BlockMaxWeight = network.Consensus.Options.MaxBlockWeight,
-                BlockMaxSize = network.Consensus.Options.MaxBlockSerializedSize
-            };
-
-            var blockMinFeeRate = new FeeRate(PowMining.DefaultBlockMinTxFee);
-            options.BlockMinFeeRate = blockMinFeeRate;
-
-            return new PowBlockDefinition(consensusManager, dateTimeProvider, loggerFactory, mempool, mempoolLock, network, consensusRules, options);
-        }
-=======
->>>>>>> 6bd6e945
     }
 }