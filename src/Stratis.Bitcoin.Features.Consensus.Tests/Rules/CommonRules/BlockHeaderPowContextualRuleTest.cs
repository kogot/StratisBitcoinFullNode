﻿using System.Threading.Tasks;
using NBitcoin;
using Stratis.Bitcoin.Features.Consensus.Rules.CommonRules;
using Stratis.Bitcoin.Utilities;
using Xunit;

namespace Stratis.Bitcoin.Features.Consensus.Tests.Rules.CommonRules
{
    public class BlockHeaderPowContextualRuleTest
    {
        [Fact]
        public async Task CheckHeaderBits_ValidationFailAsync()
        {
            TestRulesContext testContext = TestRulesContextFactory.CreateAsync(Network.RegTest);
            BlockHeaderPowContextualRule rule = testContext.CreateRule<BlockHeaderPowContextualRule>();

            RuleContext context = new RuleContext(new BlockValidationContext (), Network.RegTest.Consensus, testContext.Chain.Tip);
            context.BlockValidationContext.Block = TestRulesContextFactory.MineBlock(Network.RegTest, testContext.Chain);
<<<<<<< HEAD
            context.BlockValidationContext.ChainedHeader = new ChainedHeader(context.BlockValidationContext.Block.Header, context.BlockValidationContext.Block.Header.GetHash(NetworkOptions.TemporaryOptions), context.ConsensusTip);
=======
            context.BlockValidationContext.ChainedBlock = new ChainedBlock(context.BlockValidationContext.Block.Header, context.BlockValidationContext.Block.Header.GetHash(), context.ConsensusTip);
>>>>>>> ad8041cf
            context.SetBestBlock(DateTimeProvider.Default.GetTimeOffset());

            // increment the bits.
            context.NextWorkRequired = context.BlockValidationContext.ChainedHeader.GetNextWorkRequired(Network.RegTest.Consensus);
            context.BlockValidationContext.Block.Header.Bits += 1;

            var error = await Assert.ThrowsAsync<ConsensusErrorException>(async () => await rule.RunAsync(context));
            Assert.Equal(ConsensusErrors.BadDiffBits, error.ConsensusError);
        }

        [Fact]
        public async Task ChecBlockPreviousTimestamp_ValidationFailAsync()
        {
            TestRulesContext testContext = TestRulesContextFactory.CreateAsync(Network.RegTest);
            BlockHeaderPowContextualRule rule = testContext.CreateRule<BlockHeaderPowContextualRule>();

            RuleContext context = new RuleContext(new BlockValidationContext(), Network.RegTest.Consensus, testContext.Chain.Tip);
            context.BlockValidationContext.Block = TestRulesContextFactory.MineBlock(Network.RegTest, testContext.Chain);
<<<<<<< HEAD
            context.BlockValidationContext.ChainedHeader = new ChainedHeader(context.BlockValidationContext.Block.Header, context.BlockValidationContext.Block.Header.GetHash(NetworkOptions.TemporaryOptions), context.ConsensusTip);
=======
            context.BlockValidationContext.ChainedBlock = new ChainedBlock(context.BlockValidationContext.Block.Header, context.BlockValidationContext.Block.Header.GetHash(), context.ConsensusTip);
>>>>>>> ad8041cf
            context.SetBestBlock(DateTimeProvider.Default.GetTimeOffset());

            // increment the bits.
            context.NextWorkRequired = context.BlockValidationContext.ChainedHeader.GetNextWorkRequired(Network.RegTest.Consensus);
            context.BlockValidationContext.Block.Header.BlockTime = context.BestBlock.Header.BlockTime.AddSeconds(-1);

            var error = await Assert.ThrowsAsync<ConsensusErrorException>(async () => await rule.RunAsync(context));
            Assert.Equal(ConsensusErrors.TimeTooOld, error.ConsensusError);
        }

        [Fact]
        public async Task ChecBlockFutureTimestamp_ValidationFailAsync()
        {
            TestRulesContext testContext = TestRulesContextFactory.CreateAsync(Network.RegTest);
            BlockHeaderPowContextualRule rule = testContext.CreateRule<BlockHeaderPowContextualRule>();

            RuleContext context = new RuleContext(new BlockValidationContext(), Network.RegTest.Consensus, testContext.Chain.Tip);
            context.BlockValidationContext.Block = TestRulesContextFactory.MineBlock(Network.RegTest, testContext.Chain);
<<<<<<< HEAD
            context.BlockValidationContext.ChainedHeader = new ChainedHeader(context.BlockValidationContext.Block.Header, context.BlockValidationContext.Block.Header.GetHash(NetworkOptions.TemporaryOptions), context.ConsensusTip);
=======
            context.BlockValidationContext.ChainedBlock = new ChainedBlock(context.BlockValidationContext.Block.Header, context.BlockValidationContext.Block.Header.GetHash(), context.ConsensusTip);
>>>>>>> ad8041cf
            context.SetBestBlock(DateTimeProvider.Default.GetTimeOffset());

            // increment the bits.
            context.NextWorkRequired = context.BlockValidationContext.ChainedHeader.GetNextWorkRequired(Network.RegTest.Consensus);
            context.BlockValidationContext.Block.Header.BlockTime = context.Time.AddHours(3);

            var error = await Assert.ThrowsAsync<ConsensusErrorException>(async () => await rule.RunAsync(context));
            Assert.Equal(ConsensusErrors.TimeTooNew, error.ConsensusError);
        }
    }
}<|MERGE_RESOLUTION|>--- conflicted
+++ resolved
@@ -16,11 +16,7 @@
 
             RuleContext context = new RuleContext(new BlockValidationContext (), Network.RegTest.Consensus, testContext.Chain.Tip);
             context.BlockValidationContext.Block = TestRulesContextFactory.MineBlock(Network.RegTest, testContext.Chain);
-<<<<<<< HEAD
-            context.BlockValidationContext.ChainedHeader = new ChainedHeader(context.BlockValidationContext.Block.Header, context.BlockValidationContext.Block.Header.GetHash(NetworkOptions.TemporaryOptions), context.ConsensusTip);
-=======
             context.BlockValidationContext.ChainedBlock = new ChainedBlock(context.BlockValidationContext.Block.Header, context.BlockValidationContext.Block.Header.GetHash(), context.ConsensusTip);
->>>>>>> ad8041cf
             context.SetBestBlock(DateTimeProvider.Default.GetTimeOffset());
 
             // increment the bits.
@@ -39,11 +35,7 @@
 
             RuleContext context = new RuleContext(new BlockValidationContext(), Network.RegTest.Consensus, testContext.Chain.Tip);
             context.BlockValidationContext.Block = TestRulesContextFactory.MineBlock(Network.RegTest, testContext.Chain);
-<<<<<<< HEAD
-            context.BlockValidationContext.ChainedHeader = new ChainedHeader(context.BlockValidationContext.Block.Header, context.BlockValidationContext.Block.Header.GetHash(NetworkOptions.TemporaryOptions), context.ConsensusTip);
-=======
             context.BlockValidationContext.ChainedBlock = new ChainedBlock(context.BlockValidationContext.Block.Header, context.BlockValidationContext.Block.Header.GetHash(), context.ConsensusTip);
->>>>>>> ad8041cf
             context.SetBestBlock(DateTimeProvider.Default.GetTimeOffset());
 
             // increment the bits.
@@ -62,11 +54,7 @@
 
             RuleContext context = new RuleContext(new BlockValidationContext(), Network.RegTest.Consensus, testContext.Chain.Tip);
             context.BlockValidationContext.Block = TestRulesContextFactory.MineBlock(Network.RegTest, testContext.Chain);
-<<<<<<< HEAD
-            context.BlockValidationContext.ChainedHeader = new ChainedHeader(context.BlockValidationContext.Block.Header, context.BlockValidationContext.Block.Header.GetHash(NetworkOptions.TemporaryOptions), context.ConsensusTip);
-=======
             context.BlockValidationContext.ChainedBlock = new ChainedBlock(context.BlockValidationContext.Block.Header, context.BlockValidationContext.Block.Header.GetHash(), context.ConsensusTip);
->>>>>>> ad8041cf
             context.SetBestBlock(DateTimeProvider.Default.GetTimeOffset());
 
             // increment the bits.
