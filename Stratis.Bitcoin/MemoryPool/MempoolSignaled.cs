--- conflicted
+++ resolved
@@ -10,13 +10,7 @@
 
 namespace Stratis.Bitcoin.MemoryPool
 {
-<<<<<<< HEAD
-
-    public class MempoolSignaled : SignaleObserver<Block>
-
-=======
     public class MempoolSignaled : SignalObserver<Block>
->>>>>>> d1f0e012
 	{
 		private readonly MempoolManager manager;
 		private readonly ConcurrentChain chain;
