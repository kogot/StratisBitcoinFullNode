--- conflicted
+++ resolved
@@ -494,19 +494,6 @@
 
         private class PosTestBlockAssembler : PosBlockAssembler
         {
-<<<<<<< HEAD
-            public PosTestBlockAssembler(IConsensusLoop consensusLoop,
-            Network network,
-            MempoolSchedulerLock mempoolLock,
-            ITxMempool mempool,
-            IDateTimeProvider dateTimeProvider,
-            IStakeChain stakeChain,
-            IStakeValidator stakeValidator,
-            ChainedHeader chainTip,
-            ILoggerFactory loggerFactory,
-            AssemblerOptions options = null) :
-                base(consensusLoop, network, mempoolLock, mempool, dateTimeProvider, stakeChain, stakeValidator, chainTip, loggerFactory, options)
-=======
             public PosTestBlockAssembler(
                 IConsensusLoop consensusLoop,
                 Network network,
@@ -517,7 +504,6 @@
                 IStakeValidator stakeValidator,
                 ILoggerFactory loggerFactory)
                 : base(consensusLoop, dateTimeProvider, loggerFactory, mempool, mempoolLock, network, stakeChain, stakeValidator)
->>>>>>> 6b02f6b4
             {
                 base.block = this.blockTemplate.Block;
             }
