﻿using System;
using System.Collections.Generic;
using System.Reflection;
using System.Threading;
using System.Threading.Tasks;
using Moq;
using NBitcoin;
using Stratis.Bitcoin.Features.Consensus;
using Stratis.Bitcoin.Features.Consensus.Interfaces;
using Stratis.Bitcoin.Features.MemoryPool;
using Stratis.Bitcoin.Features.MemoryPool.Interfaces;
using Stratis.Bitcoin.Tests.Common.Logging;
using Stratis.Bitcoin.Utilities;
using Xunit;
using static NBitcoin.Consensus;

namespace Stratis.Bitcoin.Features.Miner.Tests
{
    public class PowMiningTest : LogsTestBase, IClassFixture<PowMiningTestFixture>, IDisposable
    {
        private Mock<IAsyncLoopFactory> asyncLoopFactory;
        private ConcurrentChain chain;
        private Mock<IConsensusLoop> consensusLoop;
        private ConsensusOptions initialNetworkOptions;
        private PowMiningTestFixture fixture;
        private Mock<ITxMempool> mempool;
        private MempoolSchedulerLock mempoolLock;
        private Network network;
        private Mock<INodeLifetime> nodeLifetime;

        private readonly bool initialBlockSignature;
        private readonly bool initialTimestamp;

        public PowMiningTest(PowMiningTestFixture fixture)
        {
            this.initialBlockSignature = Block.BlockSignature;
            this.initialTimestamp = Transaction.TimeStamp;

            Transaction.TimeStamp = true;
            Block.BlockSignature = true;

            this.fixture = fixture;
            this.network = fixture.Network;

            this.initialNetworkOptions = this.network.Consensus.Options;
            if (this.initialNetworkOptions == null)
                this.network.Consensus.Options = new PowConsensusOptions();

            this.asyncLoopFactory = new Mock<IAsyncLoopFactory>();

            this.consensusLoop = new Mock<IConsensusLoop>();
            this.consensusLoop.SetupGet(c => c.Tip).Returns(() => { return this.chain.Tip; });
            this.consensusLoop.SetupGet(c => c.Validator).Returns(new PowConsensusValidator(this.network, new Checkpoints(), DateTimeProvider.Default, this.LoggerFactory.Object));

            this.mempool = new Mock<ITxMempool>();
            this.mempool.SetupGet(mp => mp.MapTx).Returns(new TxMempool.IndexedTransactionSet());

            this.chain = fixture.Chain;

            this.nodeLifetime = new Mock<INodeLifetime>();
            this.nodeLifetime.Setup(n => n.ApplicationStopping).Returns(new CancellationToken()).Verifiable();

            this.mempoolLock = new MempoolSchedulerLock();
        }

        public void Dispose()
        {
            Block.BlockSignature = this.initialBlockSignature;
            Transaction.TimeStamp = this.initialTimestamp;

            this.network.Consensus.Options = this.initialNetworkOptions;
        }

        [Fact]
        public void Mine_FirstCall_CreatesNewMiningLoop_ReturnsMiningLoop()
        {
            this.asyncLoopFactory.Setup(a => a.Run("PowMining.Mine", It.IsAny<Func<CancellationToken, Task>>(), It.IsAny<CancellationToken>(), TimeSpans.Second, TimeSpans.TenSeconds))
                .Returns(new AsyncLoop("PowMining.Mine2", this.FullNodeLogger.Object, token => { return Task.CompletedTask; }))
                .Verifiable();

            var blockBuilder = CreateProofOfWorkBlockBuilder();
            var miner = CreateProofOfWorkMiner(blockBuilder.Object);

            miner.Mine(new Key().ScriptPubKey);

            this.nodeLifetime.Verify();
            this.asyncLoopFactory.Verify();
        }

        [Fact]
        public void Mine_SecondCall_ReturnsSameMiningLoop()
        {
            this.asyncLoopFactory.Setup(a => a.Run("PowMining.Mine", It.IsAny<Func<CancellationToken, Task>>(), It.IsAny<CancellationToken>(), TimeSpans.Second, TimeSpans.TenSeconds))
                .Returns(new AsyncLoop("PowMining.Mine2", this.FullNodeLogger.Object, token => { return Task.CompletedTask; }))
                .Verifiable();

            var blockBuilder = CreateProofOfWorkBlockBuilder();
            var miner = CreateProofOfWorkMiner(blockBuilder.Object);

            miner.Mine(new Key().ScriptPubKey);
            miner.Mine(new Key().ScriptPubKey);

            this.nodeLifetime.Verify();
            this.asyncLoopFactory.Verify(a => a.Run("PowMining.Mine", It.IsAny<Func<CancellationToken, Task>>(), It.IsAny<CancellationToken>(), TimeSpans.Second, TimeSpans.TenSeconds), Times.Exactly(1));
        }

        [Fact]
        public void Mine_CreatedAsyncLoop_GeneratesBlocksUntilCancelled()
        {
            var cancellationToken = new CancellationToken();
            this.nodeLifetime.SetupSequence(n => n.ApplicationStopping)
              .Returns(cancellationToken)
              .Returns(new CancellationToken(true));

            string callbackName = null;
            Func<CancellationToken, Task> callbackFunc = null;
            TimeSpan? callbackRepeat = null;

            this.asyncLoopFactory.Setup(a => a.Run("PowMining.Mine", It.IsAny<Func<CancellationToken, Task>>(), It.IsAny<CancellationToken>(), TimeSpans.Second, TimeSpans.TenSeconds))
                .Callback<string, Func<CancellationToken, Task>, CancellationToken, TimeSpan?, TimeSpan?>(
                (name, func, token, repeat, startafter) =>
                {
                    callbackName = name;
                    callbackFunc = func;
                    callbackRepeat = repeat;
                })
                .Returns(() =>
                {
                    return new AsyncLoop(callbackName, this.FullNodeLogger.Object, callbackFunc);
                })
                .Verifiable();

            var blockBuilder = CreateProofOfWorkBlockBuilder();
            var miner = CreateProofOfWorkMiner(blockBuilder.Object);

            miner.Mine(new Key().ScriptPubKey);
            this.asyncLoopFactory.Verify();
        }

        [Fact]
        public void IncrementExtraNonce_HashPrevBlockNotSameAsBlockHeaderHashPrevBlock_ResetsExtraNonceAndHashPrevBlock_UpdatesCoinBaseTransactionAndMerkleRoot()
        {
            var blockBuilder = CreateProofOfWorkBlockBuilder();
            var miner = CreateProofOfWorkMiner(blockBuilder.Object);

            FieldInfo hashPrevBlockFieldSelector = GetHashPrevBlockFieldSelector();
            hashPrevBlockFieldSelector.SetValue(miner, new uint256(15));

            var transaction = new Transaction();
            transaction.Inputs.Add(new TxIn());

            var block = new Block();
            block.Transactions.Add(transaction);
            block.Header.HashMerkleRoot = new uint256(0);
            block.Header.HashPrevBlock = new uint256(14);
            this.chain = GenerateChainWithHeight(2, this.network);

            int nExtraNonce = 15;
            nExtraNonce = miner.IncrementExtraNonce(block, this.chain.Tip, nExtraNonce);

            Assert.Equal(new uint256(14), hashPrevBlockFieldSelector.GetValue(miner) as uint256);
            Assert.Equal(block.Transactions[0].Inputs[0].ScriptSig, TxIn.CreateCoinbase(3).ScriptSig);
            Assert.NotEqual(new uint256(0), block.Header.HashMerkleRoot);
            Assert.Equal(1, nExtraNonce);
        }

        [Fact]
        public void IncrementExtraNonce_HashPrevBlockNotSameAsBlockHeaderHashPrevBlock_IncrementsExtraNonce_UpdatesCoinBaseTransactionAndMerkleRoot()
        {
            var blockBuilder = CreateProofOfWorkBlockBuilder();
            var miner = CreateProofOfWorkMiner(blockBuilder.Object);

            FieldInfo hashPrevBlockFieldSelector = GetHashPrevBlockFieldSelector();
            hashPrevBlockFieldSelector.SetValue(miner, new uint256(15));

            var transaction = new Transaction();
            transaction.Inputs.Add(new TxIn());

            var block = new Block();
            block.Transactions.Add(transaction);
            block.Header.HashMerkleRoot = new uint256(0);
            block.Header.HashPrevBlock = new uint256(15);
            this.chain = GenerateChainWithHeight(2, this.network);

            int nExtraNonce = 15;
            nExtraNonce = miner.IncrementExtraNonce(block, this.chain.Tip, nExtraNonce);

            Assert.Equal(block.Transactions[0].Inputs[0].ScriptSig, TxIn.CreateCoinbase(3).ScriptSig);
            Assert.NotEqual(new uint256(0), block.Header.HashMerkleRoot);
            Assert.Equal(16, nExtraNonce);
        }

        [Fact]
        public void GenerateBlocks_SingleBlock_ReturnsGeneratedBlock()
        {
            this.ExecuteUsingNonProofOfStakeSettings(() =>
            {
                BlockValidationContext callbackBlockValidationContext = null;
                this.consensusLoop.Setup(c => c.AcceptBlockAsync(It.IsAny<BlockValidationContext>()))
                    .Callback<BlockValidationContext>((context) =>
                    {
                        context.ChainedHeader = new ChainedHeader(context.Block.Header, context.Block.GetHash(), this.chain.Tip);
                        this.chain.SetTip(context.ChainedHeader);
                        callbackBlockValidationContext = context;
                    })
                    .Returns(Task.CompletedTask);

                BlockTemplate blockTemplate = CreateBlockTemplate(this.fixture.Block1);

                this.chain.SetTip(this.chain.GetBlock(0));

                var blockBuilder = CreateProofOfWorkBlockBuilder();
                blockBuilder.Setup(b => b.Build(It.IsAny<ChainedBlock>(), It.Is<Script>(r => r == this.fixture.ReserveScript.ReserveFullNodeScript))).Returns(blockTemplate);

                var miner = CreateProofOfWorkMiner(blockBuilder.Object);
                var blockHashes = miner.GenerateBlocks(this.fixture.ReserveScript, 1, uint.MaxValue);

                Assert.NotEmpty(blockHashes);
                Assert.True(blockHashes.Count == 1);
                Assert.Equal(callbackBlockValidationContext.Block.GetHash(), blockHashes[0]);
            });
        }

        [Fact]
        public void GenerateBlocks_SingleBlock_ChainedBlockNotPresentInBlockValidationContext_ReturnsEmptyList()
        {
            this.ExecuteUsingNonProofOfStakeSettings(() =>
            {
                BlockValidationContext callbackBlockValidationContext = null;

                this.consensusLoop.Setup(c => c.AcceptBlockAsync(It.IsAny<BlockValidationContext>()))
                    .Callback<BlockValidationContext>((context) =>
                    {
                        context.ChainedHeader = null;
                        callbackBlockValidationContext = context;
                    })
                    .Returns(Task.CompletedTask);

                BlockTemplate blockTemplate = CreateBlockTemplate(this.fixture.Block1);

                this.chain.SetTip(this.chain.GetBlock(0));

                var blockBuilder = CreateProofOfWorkBlockBuilder();
                blockBuilder.Setup(b => b.Build(It.IsAny<ChainedBlock>(), It.Is<Script>(r => r == this.fixture.ReserveScript.ReserveFullNodeScript))).Returns(blockTemplate);

                var miner = CreateProofOfWorkMiner(blockBuilder.Object);
                var blockHashes = miner.GenerateBlocks(this.fixture.ReserveScript, 1, uint.MaxValue);

                Assert.Empty(blockHashes);
            });
        }

        [Fact]
        public void GenerateBlocks_SingleBlock_ValidationContextError_ReturnsEmptyList()
        {
            this.ExecuteUsingNonProofOfStakeSettings(() =>
            {
                BlockValidationContext callbackBlockValidationContext = null;

                this.consensusLoop.Setup(c => c.AcceptBlockAsync(It.IsAny<BlockValidationContext>()))
                    .Callback<BlockValidationContext>((context) =>
                    {
                        context.ChainedHeader = new ChainedHeader(context.Block.Header, context.Block.GetHash(), this.chain.Tip);
                        this.chain.SetTip(context.ChainedHeader);
                        context.Error = ConsensusErrors.BadMerkleRoot;
                        callbackBlockValidationContext = context;
                    })
                    .Returns(Task.CompletedTask);

                BlockTemplate blockTemplate = CreateBlockTemplate(this.fixture.Block1);

                this.chain.SetTip(this.chain.GetBlock(0));

                var blockBuilder = CreateProofOfWorkBlockBuilder();
                blockBuilder.Setup(b => b.Build(It.IsAny<ChainedBlock>(), It.Is<Script>(r => r == this.fixture.ReserveScript.ReserveFullNodeScript))).Returns(blockTemplate);

                var miner = CreateProofOfWorkMiner(blockBuilder.Object);
                var blockHashes = miner.GenerateBlocks(this.fixture.ReserveScript, 1, uint.MaxValue);

                Assert.Empty(blockHashes);
            });
        }

        [Fact]
        public void GenerateBlocks_SingleBlock_BlockValidationContextErrorInvalidPrevTip_ContinuesExecution_ReturnsGeneratedBlock()
        {
            this.ExecuteUsingNonProofOfStakeSettings(() =>
            {
                BlockValidationContext callbackBlockValidationContext = null;

                ConsensusError lastError = null;

                this.consensusLoop.Setup(c => c.AcceptBlockAsync(It.IsAny<BlockValidationContext>())).Callback<BlockValidationContext>((context) =>
                {
                    context.ChainedBlock = new ChainedBlock(context.Block.Header, context.Block.GetHash(), this.chain.Tip);
                    if (lastError == null)
                    {
<<<<<<< HEAD
                        context.ChainedHeader = new ChainedHeader(context.Block.Header, context.Block.GetHash(), this.chain.Tip);
                        if (lastError == null)
                        {
                            context.Error = ConsensusErrors.InvalidPrevTip;
                            lastError = context.Error;
                        }
                        else if (lastError != null)
                        {
                            this.chain.SetTip(context.ChainedHeader);
                        }
                        callbackBlockValidationContext = context;
                    })
                    .Returns(Task.CompletedTask);
=======
                        context.Error = ConsensusErrors.InvalidPrevTip;
                        lastError = context.Error;
                    }
                    else if (lastError != null)
                    {
                        this.chain.SetTip(context.ChainedBlock);
                    }
                    callbackBlockValidationContext = context;
                }).Returns(Task.CompletedTask);
>>>>>>> 6b02f6b4

                BlockTemplate blockTemplate = CreateBlockTemplate(this.fixture.Block1);

                this.chain.SetTip(this.chain.GetBlock(0));

                var blockBuilder = CreateProofOfWorkBlockBuilder();
                blockBuilder.Setup(b => b.Build(It.IsAny<ChainedBlock>(), It.Is<Script>(r => r == this.fixture.ReserveScript.ReserveFullNodeScript))).Returns(blockTemplate);

                var miner = CreateProofOfWorkMiner(blockBuilder.Object);
                var blockHashes = miner.GenerateBlocks(this.fixture.ReserveScript, 1, uint.MaxValue);

                Assert.NotEmpty(blockHashes);
                Assert.True(blockHashes.Count == 1);
                Assert.Equal(callbackBlockValidationContext.Block.GetHash(), blockHashes[0]);
            });
        }

        [Fact]
        public void GenerateBlocks_SingleBlock_MaxTriesReached_StopsGeneratingBlocks_ReturnsEmptyList()
        {
            this.ExecuteUsingNonProofOfStakeSettings(() =>
            {
                BlockValidationContext callbackBlockValidationContext = null;
<<<<<<< HEAD
                this.consensusLoop.Setup(c => c.AcceptBlockAsync(It.IsAny<BlockValidationContext>()))
                    .Callback<BlockValidationContext>((context) =>
                    {
                        context.ChainedHeader = new ChainedHeader(context.Block.Header, context.Block.GetHash(), this.chain.Tip);
                        this.chain.SetTip(context.ChainedHeader);
                        callbackBlockValidationContext = context;
                    })
                    .Returns(Task.CompletedTask);
=======
                this.consensusLoop.Setup(c => c.AcceptBlockAsync(It.IsAny<BlockValidationContext>())).Callback<BlockValidationContext>((context) =>
                {
                    context.ChainedBlock = new ChainedBlock(context.Block.Header, context.Block.GetHash(), this.chain.Tip);
                    this.chain.SetTip(context.ChainedBlock);
                    callbackBlockValidationContext = context;
                }).Returns(Task.CompletedTask);
>>>>>>> 6b02f6b4

                BlockTemplate blockTemplate = CreateBlockTemplate(this.fixture.Block1);
                blockTemplate.Block.Header.Nonce = 0;

                this.chain.SetTip(this.chain.GetBlock(0));

                var blockBuilder = CreateProofOfWorkBlockBuilder();
                blockBuilder.Setup(b => b.Build(It.IsAny<ChainedBlock>(), It.Is<Script>(r => r == this.fixture.ReserveScript.ReserveFullNodeScript))).Returns(blockTemplate);

                var miner = CreateProofOfWorkMiner(blockBuilder.Object);
                var blockHashes = miner.GenerateBlocks(this.fixture.ReserveScript, 1, 15);

                Assert.Empty(blockHashes);
            });
        }

        [Fact]
        public void GenerateBlocks_ZeroBlocks_ReturnsEmptyList()
        {
            var blockBuilder = CreateProofOfWorkBlockBuilder();
            var miner = CreateProofOfWorkMiner(blockBuilder.Object);
            var blockHashes = miner.GenerateBlocks(this.fixture.ReserveScript, 0, int.MaxValue);

            Assert.Empty(blockHashes);
        }

        [Fact]
        public void GenerateBlocks_MultipleBlocks_ReturnsGeneratedBlocks()
        {
            this.ExecuteUsingNonProofOfStakeSettings(() =>
            {
                List<BlockValidationContext> callbackBlockValidationContexts = new List<BlockValidationContext>();
                ChainedHeader lastChainedHeader = null;
                this.consensusLoop.Setup(c => c.AcceptBlockAsync(It.IsAny<BlockValidationContext>()))
                    .Callback<BlockValidationContext>((context) =>
                    {
                        if (lastChainedHeader == null)
                        {
                            context.ChainedHeader = this.fixture.ChainedBlock1;
                            lastChainedHeader = context.ChainedHeader;
                        }
                        else
                        {
                            context.ChainedHeader = this.fixture.ChainedBlock2;
                        }

                        this.chain.SetTip(context.ChainedHeader);
                        callbackBlockValidationContexts.Add(context);
                    })
                    .Returns(Task.CompletedTask);

                BlockTemplate blockTemplate = CreateBlockTemplate(this.fixture.Block1);
                BlockTemplate blockTemplate2 = CreateBlockTemplate(this.fixture.Block2);

                this.chain.SetTip(this.chain.GetBlock(0));

                int attempts = 0;

                var blockBuilder = CreateProofOfWorkBlockBuilder();
                blockBuilder.Setup(b => b.Build(It.IsAny<ChainedBlock>(), It.Is<Script>(r => r == this.fixture.ReserveScript.ReserveFullNodeScript)))
                    .Returns(() =>
                    {
                        if (lastChainedHeader == null)
                        {
                            if (attempts == 10)
                            {
                                // sometimes the PoW nonce we generate in the fixture is not accepted resulting in an infinite loop. Retry.
                                this.fixture.Block1 = this.fixture.PrepareValidBlock(this.chain.Tip, 1, this.fixture.Key.ScriptPubKey);
                                this.fixture.ChainedBlock1 = new ChainedHeader(this.fixture.Block1.Header, this.fixture.Block1.GetHash(), this.chain.Tip);
                                this.fixture.Block2 = this.fixture.PrepareValidBlock(this.fixture.ChainedBlock1, 2, this.fixture.Key.ScriptPubKey);
                                this.fixture.ChainedBlock2 = new ChainedHeader(this.fixture.Block2.Header, this.fixture.Block2.GetHash(), this.fixture.ChainedBlock1);

                                blockTemplate = CreateBlockTemplate(this.fixture.Block1);
                                blockTemplate2 = CreateBlockTemplate(this.fixture.Block2);
                                attempts = 0;
                            }
                            attempts += 1;

                            return blockTemplate;
                        }

                        return blockTemplate2;
                    });

                var miner = CreateProofOfWorkMiner(blockBuilder.Object);
                var blockHashes = miner.GenerateBlocks(this.fixture.ReserveScript, 2, uint.MaxValue);

                Assert.NotEmpty(blockHashes);
                Assert.Equal(2, blockHashes.Count);
                Assert.Equal(callbackBlockValidationContexts[0].Block.GetHash(), blockHashes[0]);
                Assert.Equal(callbackBlockValidationContexts[1].Block.GetHash(), blockHashes[1]);
            });
        }

        [Fact]
        public void GenerateBlocks_MultipleBlocks_ChainedBlockNotPresentInBlockValidationContext_ReturnsValidGeneratedBlocks()
        {
            this.ExecuteUsingNonProofOfStakeSettings(() =>
            {
                List<BlockValidationContext> callbackBlockValidationContexts = new List<BlockValidationContext>();
<<<<<<< HEAD
                ChainedHeader lastChainedHeader = null;
=======

                ChainedBlock lastChainedBlock = null;

>>>>>>> 6b02f6b4
                this.consensusLoop.Setup(c => c.AcceptBlockAsync(It.IsAny<BlockValidationContext>()))
                    .Callback<BlockValidationContext>((context) =>
                    {
                        if (lastChainedHeader == null)
                        {
                            context.ChainedHeader = this.fixture.ChainedBlock1;
                            lastChainedHeader = context.ChainedHeader;
                            this.chain.SetTip(context.ChainedHeader);
                        }
                        else
                        {
                            context.ChainedHeader = null;
                        }

                        callbackBlockValidationContexts.Add(context);
                    })
                    .Returns(Task.CompletedTask);

                BlockTemplate blockTemplate = CreateBlockTemplate(this.fixture.Block1);
                BlockTemplate blockTemplate2 = CreateBlockTemplate(this.fixture.Block2);

                this.chain.SetTip(this.chain.GetBlock(0));

                var blockBuilder = CreateProofOfWorkBlockBuilder();
                blockBuilder.SetupSequence(b => b.Build(It.IsAny<ChainedBlock>(), It.Is<Script>(r => r == this.fixture.ReserveScript.ReserveFullNodeScript)))
                    .Returns(blockTemplate)
                    .Returns(blockTemplate2);

                var miner = CreateProofOfWorkMiner(blockBuilder.Object);
                var blockHashes = miner.GenerateBlocks(this.fixture.ReserveScript, 2, uint.MaxValue);

                Assert.NotEmpty(blockHashes);
                Assert.True(blockHashes.Count == 1);
                Assert.Equal(callbackBlockValidationContexts[0].Block.GetHash(), blockHashes[0]);
            });
        }

        [Fact]
        public void GenerateBlocks_MultipleBlocks_BlockValidationContextError_ReturnsValidGeneratedBlocks()
        {
            this.ExecuteUsingNonProofOfStakeSettings(() =>
            {
                List<BlockValidationContext> callbackBlockValidationContexts = new List<BlockValidationContext>();
<<<<<<< HEAD
                ChainedHeader lastChainedHeader = null;
                this.consensusLoop.Setup(c => c.AcceptBlockAsync(It.IsAny<BlockValidationContext>()))
                    .Callback<BlockValidationContext>((context) =>
                    {
                        if (lastChainedHeader == null)
                        {
                            context.ChainedHeader = this.fixture.ChainedBlock1;
                            this.chain.SetTip(context.ChainedHeader);
                            lastChainedHeader = context.ChainedHeader;
                        }
                        else
                        {
                            context.Error = ConsensusErrors.BadBlockLength;
                        }
=======

                ChainedBlock lastChainedBlock = null;

                this.consensusLoop.Setup(c => c.AcceptBlockAsync(It.IsAny<BlockValidationContext>())).Callback<BlockValidationContext>((context) =>
                {
                    if (lastChainedBlock == null)
                    {
                        context.ChainedBlock = this.fixture.ChainedBlock1;
                        this.chain.SetTip(context.ChainedBlock);
                        lastChainedBlock = context.ChainedBlock;
                    }
                    else
                    {
                        context.Error = ConsensusErrors.BadBlockLength;
                    }
>>>>>>> 6b02f6b4

                    callbackBlockValidationContexts.Add(context);
                })
                .Returns(Task.CompletedTask);

                BlockTemplate blockTemplate = CreateBlockTemplate(this.fixture.Block1);
                BlockTemplate blockTemplate2 = CreateBlockTemplate(this.fixture.Block2);

                this.chain.SetTip(this.chain.GetBlock(0));

                var blockBuilder = CreateProofOfWorkBlockBuilder();

                blockBuilder.SetupSequence(b => b.Build(It.IsAny<ChainedBlock>(), It.Is<Script>(r => r == this.fixture.ReserveScript.ReserveFullNodeScript)))
                            .Returns(blockTemplate)
                            .Returns(blockTemplate2);

                var miner = CreateProofOfWorkMiner(blockBuilder.Object);
                var blockHashes = miner.GenerateBlocks(this.fixture.ReserveScript, 2, uint.MaxValue);

                Assert.NotEmpty(blockHashes);
                Assert.True(blockHashes.Count == 1);
                Assert.Equal(callbackBlockValidationContexts[0].Block.GetHash(), blockHashes[0]);
            });
        }

        private Mock<PowBlockAssembler> CreateProofOfWorkBlockBuilder()
        {
            return new Mock<PowBlockAssembler>(
                this.consensusLoop.Object,
                DateTimeProvider.Default,
                this.LoggerFactory.Object,
                this.mempool.Object,
                this.mempoolLock,
                this.network,
                null);
        }

        private PowMining CreateProofOfWorkMiner(PowBlockAssembler blockBuilder)
        {
            return new PowMining(this.asyncLoopFactory.Object, blockBuilder, this.consensusLoop.Object, this.chain, DateTimeProvider.Default, this.mempool.Object, this.mempoolLock, this.network, this.nodeLifetime.Object, this.LoggerFactory.Object);
        }

        private static ConcurrentChain GenerateChainWithHeight(int blockAmount, Network network)
        {
            var chain = new ConcurrentChain(network);
            var nonce = RandomUtils.GetUInt32();
            var prevBlockHash = chain.Genesis.HashBlock;
            for (var i = 0; i < blockAmount; i++)
            {
                var block = new Block();
                block.AddTransaction(new Transaction());
                block.UpdateMerkleRoot();
                block.Header.BlockTime = new DateTimeOffset(new DateTime(2017, 1, 1, 0, 0, 0, DateTimeKind.Utc).AddDays(i));
                block.Header.HashPrevBlock = prevBlockHash;
                block.Header.Nonce = nonce;
                chain.SetTip(block.Header);
                prevBlockHash = block.GetHash();
            }

            return chain;
        }

        private FieldInfo GetHashPrevBlockFieldSelector()
        {
            var typeToTest = typeof(PowMining);
            var hashPrevBlockFieldSelector = typeToTest.GetField("hashPrevBlock", BindingFlags.Instance | BindingFlags.NonPublic);
            return hashPrevBlockFieldSelector;
        }

        private BlockTemplate CreateBlockTemplate(Block block)
        {
            BlockTemplate blockTemplate = new BlockTemplate
            {
                Block = new Block(block.Header)
            };

            blockTemplate.Block.Transactions = block.Transactions;
            return blockTemplate;
        }

        private void ExecuteUsingNonProofOfStakeSettings(Action action)
        {
            var isProofOfStake = this.network.NetworkOptions.IsProofOfStake;
            var blockSignature = Block.BlockSignature;
            var timestamp = Transaction.TimeStamp;

            try
            {
                this.network.NetworkOptions.IsProofOfStake = false;
                Block.BlockSignature = false;
                Transaction.TimeStamp = false;

                action();
            }
            finally
            {
                this.network.NetworkOptions.IsProofOfStake = isProofOfStake;
                Block.BlockSignature = blockSignature;
                Transaction.TimeStamp = timestamp;
            }
        }
    }

    /// <summary>
    /// A PoW mining fixture that prepares several blocks with a precalculated PoW nonce to save having to recalculate it every unit test.
    /// </summary>
    public class PowMiningTestFixture
    {
        public readonly ConcurrentChain Chain;
        public readonly Key Key;
        public readonly Network Network;

        public Block Block1 { get; set; }
        public ChainedHeader ChainedBlock1 { get; set; }

        public Block Block2 { get; set; }
        public ChainedHeader ChainedBlock2 { get; set; }

        public readonly ReserveScript ReserveScript;

        public PowMiningTestFixture()
        {
            this.Network = Network.StratisTest;
            this.Chain = new ConcurrentChain(this.Network);
            this.Key = new Key();
            this.ReserveScript = new ReserveScript(this.Key.ScriptPubKey);

            var isProofOfStake = this.Network.NetworkOptions.IsProofOfStake;
            var blockSignature = Block.BlockSignature;
            var timestamp = Transaction.TimeStamp;

            try
            {
                this.Network.NetworkOptions.IsProofOfStake = false;

                Block.BlockSignature = false;
                Transaction.TimeStamp = false;

                this.Block1 = PrepareValidBlock(this.Chain.Tip, 1, this.Key.ScriptPubKey);
<<<<<<< HEAD
                this.ChainedBlock1 = new ChainedHeader(this.Block1.Header, this.Block1.GetHash(), this.Chain.Tip);
=======
                this.ChainedBlock1 = new ChainedBlock(this.Block1.Header, this.Block1.GetHash(), this.Chain.Tip);

>>>>>>> 6b02f6b4
                this.Block2 = PrepareValidBlock(this.ChainedBlock1, 2, this.Key.ScriptPubKey);
                this.ChainedBlock2 = new ChainedHeader(this.Block2.Header, this.Block2.GetHash(), this.ChainedBlock1);
            }
            finally
            {
                this.Network.NetworkOptions.IsProofOfStake = isProofOfStake;

                Block.BlockSignature = blockSignature;
                Transaction.TimeStamp = timestamp;
            }
        }

        public Block PrepareValidBlock(ChainedHeader prevBlock, int newHeight, Script ScriptPubKey)
        {
            uint nonce = 0;

            var block = new Block();
            block.Header.HashPrevBlock = prevBlock.HashBlock;

            var transaction = new Transaction();
            transaction.AddInput(TxIn.CreateCoinbase(newHeight));
            transaction.AddOutput(new TxOut(new Money(1, MoneyUnit.BTC), ScriptPubKey));
            block.Transactions.Add(transaction);

            block.Header.Bits = block.Header.GetWorkRequired(this.Network, prevBlock);
            block.UpdateMerkleRoot();
            while (!block.CheckProofOfWork(this.Network.Consensus))
                block.Header.Nonce = ++nonce;

            return block;
        }
    }
}<|MERGE_RESOLUTION|>--- conflicted
+++ resolved
@@ -210,7 +210,7 @@
                 this.chain.SetTip(this.chain.GetBlock(0));
 
                 var blockBuilder = CreateProofOfWorkBlockBuilder();
-                blockBuilder.Setup(b => b.Build(It.IsAny<ChainedBlock>(), It.Is<Script>(r => r == this.fixture.ReserveScript.ReserveFullNodeScript))).Returns(blockTemplate);
+                blockBuilder.Setup(b => b.Build(It.IsAny<ChainedHeader>(), It.Is<Script>(r => r == this.fixture.ReserveScript.ReserveFullNodeScript))).Returns(blockTemplate);
 
                 var miner = CreateProofOfWorkMiner(blockBuilder.Object);
                 var blockHashes = miner.GenerateBlocks(this.fixture.ReserveScript, 1, uint.MaxValue);
@@ -241,7 +241,7 @@
                 this.chain.SetTip(this.chain.GetBlock(0));
 
                 var blockBuilder = CreateProofOfWorkBlockBuilder();
-                blockBuilder.Setup(b => b.Build(It.IsAny<ChainedBlock>(), It.Is<Script>(r => r == this.fixture.ReserveScript.ReserveFullNodeScript))).Returns(blockTemplate);
+                blockBuilder.Setup(b => b.Build(It.IsAny<ChainedHeader>(), It.Is<Script>(r => r == this.fixture.ReserveScript.ReserveFullNodeScript))).Returns(blockTemplate);
 
                 var miner = CreateProofOfWorkMiner(blockBuilder.Object);
                 var blockHashes = miner.GenerateBlocks(this.fixture.ReserveScript, 1, uint.MaxValue);
@@ -272,7 +272,7 @@
                 this.chain.SetTip(this.chain.GetBlock(0));
 
                 var blockBuilder = CreateProofOfWorkBlockBuilder();
-                blockBuilder.Setup(b => b.Build(It.IsAny<ChainedBlock>(), It.Is<Script>(r => r == this.fixture.ReserveScript.ReserveFullNodeScript))).Returns(blockTemplate);
+                blockBuilder.Setup(b => b.Build(It.IsAny<ChainedHeader>(), It.Is<Script>(r => r == this.fixture.ReserveScript.ReserveFullNodeScript))).Returns(blockTemplate);
 
                 var miner = CreateProofOfWorkMiner(blockBuilder.Object);
                 var blockHashes = miner.GenerateBlocks(this.fixture.ReserveScript, 1, uint.MaxValue);
@@ -292,41 +292,25 @@
 
                 this.consensusLoop.Setup(c => c.AcceptBlockAsync(It.IsAny<BlockValidationContext>())).Callback<BlockValidationContext>((context) =>
                 {
-                    context.ChainedBlock = new ChainedBlock(context.Block.Header, context.Block.GetHash(), this.chain.Tip);
+                    context.ChainedHeader = new ChainedHeader(context.Block.Header, context.Block.GetHash(), this.chain.Tip);
                     if (lastError == null)
                     {
-<<<<<<< HEAD
-                        context.ChainedHeader = new ChainedHeader(context.Block.Header, context.Block.GetHash(), this.chain.Tip);
-                        if (lastError == null)
-                        {
-                            context.Error = ConsensusErrors.InvalidPrevTip;
-                            lastError = context.Error;
-                        }
-                        else if (lastError != null)
-                        {
-                            this.chain.SetTip(context.ChainedHeader);
-                        }
-                        callbackBlockValidationContext = context;
-                    })
-                    .Returns(Task.CompletedTask);
-=======
                         context.Error = ConsensusErrors.InvalidPrevTip;
                         lastError = context.Error;
                     }
                     else if (lastError != null)
                     {
-                        this.chain.SetTip(context.ChainedBlock);
+                        this.chain.SetTip(context.ChainedHeader);
                     }
                     callbackBlockValidationContext = context;
                 }).Returns(Task.CompletedTask);
->>>>>>> 6b02f6b4
-
-                BlockTemplate blockTemplate = CreateBlockTemplate(this.fixture.Block1);
-
-                this.chain.SetTip(this.chain.GetBlock(0));
-
-                var blockBuilder = CreateProofOfWorkBlockBuilder();
-                blockBuilder.Setup(b => b.Build(It.IsAny<ChainedBlock>(), It.Is<Script>(r => r == this.fixture.ReserveScript.ReserveFullNodeScript))).Returns(blockTemplate);
+
+                BlockTemplate blockTemplate = CreateBlockTemplate(this.fixture.Block1);
+
+                this.chain.SetTip(this.chain.GetBlock(0));
+
+                var blockBuilder = CreateProofOfWorkBlockBuilder();
+                blockBuilder.Setup(b => b.Build(It.IsAny<ChainedHeader>(), It.Is<Script>(r => r == this.fixture.ReserveScript.ReserveFullNodeScript))).Returns(blockTemplate);
 
                 var miner = CreateProofOfWorkMiner(blockBuilder.Object);
                 var blockHashes = miner.GenerateBlocks(this.fixture.ReserveScript, 1, uint.MaxValue);
@@ -343,23 +327,12 @@
             this.ExecuteUsingNonProofOfStakeSettings(() =>
             {
                 BlockValidationContext callbackBlockValidationContext = null;
-<<<<<<< HEAD
-                this.consensusLoop.Setup(c => c.AcceptBlockAsync(It.IsAny<BlockValidationContext>()))
-                    .Callback<BlockValidationContext>((context) =>
-                    {
-                        context.ChainedHeader = new ChainedHeader(context.Block.Header, context.Block.GetHash(), this.chain.Tip);
-                        this.chain.SetTip(context.ChainedHeader);
-                        callbackBlockValidationContext = context;
-                    })
-                    .Returns(Task.CompletedTask);
-=======
                 this.consensusLoop.Setup(c => c.AcceptBlockAsync(It.IsAny<BlockValidationContext>())).Callback<BlockValidationContext>((context) =>
                 {
-                    context.ChainedBlock = new ChainedBlock(context.Block.Header, context.Block.GetHash(), this.chain.Tip);
-                    this.chain.SetTip(context.ChainedBlock);
+                    context.ChainedHeader = new ChainedHeader(context.Block.Header, context.Block.GetHash(), this.chain.Tip);
+                    this.chain.SetTip(context.ChainedHeader);
                     callbackBlockValidationContext = context;
                 }).Returns(Task.CompletedTask);
->>>>>>> 6b02f6b4
 
                 BlockTemplate blockTemplate = CreateBlockTemplate(this.fixture.Block1);
                 blockTemplate.Block.Header.Nonce = 0;
@@ -367,7 +340,7 @@
                 this.chain.SetTip(this.chain.GetBlock(0));
 
                 var blockBuilder = CreateProofOfWorkBlockBuilder();
-                blockBuilder.Setup(b => b.Build(It.IsAny<ChainedBlock>(), It.Is<Script>(r => r == this.fixture.ReserveScript.ReserveFullNodeScript))).Returns(blockTemplate);
+                blockBuilder.Setup(b => b.Build(It.IsAny<ChainedHeader>(), It.Is<Script>(r => r == this.fixture.ReserveScript.ReserveFullNodeScript))).Returns(blockTemplate);
 
                 var miner = CreateProofOfWorkMiner(blockBuilder.Object);
                 var blockHashes = miner.GenerateBlocks(this.fixture.ReserveScript, 1, 15);
@@ -419,7 +392,7 @@
                 int attempts = 0;
 
                 var blockBuilder = CreateProofOfWorkBlockBuilder();
-                blockBuilder.Setup(b => b.Build(It.IsAny<ChainedBlock>(), It.Is<Script>(r => r == this.fixture.ReserveScript.ReserveFullNodeScript)))
+                blockBuilder.Setup(b => b.Build(It.IsAny<ChainedHeader>(), It.Is<Script>(r => r == this.fixture.ReserveScript.ReserveFullNodeScript)))
                     .Returns(() =>
                     {
                         if (lastChainedHeader == null)
@@ -460,13 +433,7 @@
             this.ExecuteUsingNonProofOfStakeSettings(() =>
             {
                 List<BlockValidationContext> callbackBlockValidationContexts = new List<BlockValidationContext>();
-<<<<<<< HEAD
                 ChainedHeader lastChainedHeader = null;
-=======
-
-                ChainedBlock lastChainedBlock = null;
-
->>>>>>> 6b02f6b4
                 this.consensusLoop.Setup(c => c.AcceptBlockAsync(It.IsAny<BlockValidationContext>()))
                     .Callback<BlockValidationContext>((context) =>
                     {
@@ -491,7 +458,7 @@
                 this.chain.SetTip(this.chain.GetBlock(0));
 
                 var blockBuilder = CreateProofOfWorkBlockBuilder();
-                blockBuilder.SetupSequence(b => b.Build(It.IsAny<ChainedBlock>(), It.Is<Script>(r => r == this.fixture.ReserveScript.ReserveFullNodeScript)))
+                blockBuilder.SetupSequence(b => b.Build(It.IsAny<ChainedHeader>(), It.Is<Script>(r => r == this.fixture.ReserveScript.ReserveFullNodeScript)))
                     .Returns(blockTemplate)
                     .Returns(blockTemplate2);
 
@@ -510,38 +477,21 @@
             this.ExecuteUsingNonProofOfStakeSettings(() =>
             {
                 List<BlockValidationContext> callbackBlockValidationContexts = new List<BlockValidationContext>();
-<<<<<<< HEAD
-                ChainedHeader lastChainedHeader = null;
-                this.consensusLoop.Setup(c => c.AcceptBlockAsync(It.IsAny<BlockValidationContext>()))
-                    .Callback<BlockValidationContext>((context) =>
-                    {
-                        if (lastChainedHeader == null)
-                        {
-                            context.ChainedHeader = this.fixture.ChainedBlock1;
-                            this.chain.SetTip(context.ChainedHeader);
-                            lastChainedHeader = context.ChainedHeader;
-                        }
-                        else
-                        {
-                            context.Error = ConsensusErrors.BadBlockLength;
-                        }
-=======
-
-                ChainedBlock lastChainedBlock = null;
+
+                ChainedHeader lastChainedBlock = null;
 
                 this.consensusLoop.Setup(c => c.AcceptBlockAsync(It.IsAny<BlockValidationContext>())).Callback<BlockValidationContext>((context) =>
                 {
                     if (lastChainedBlock == null)
                     {
-                        context.ChainedBlock = this.fixture.ChainedBlock1;
-                        this.chain.SetTip(context.ChainedBlock);
-                        lastChainedBlock = context.ChainedBlock;
+                        context.ChainedHeader = this.fixture.ChainedBlock1;
+                        this.chain.SetTip(context.ChainedHeader);
+                        lastChainedBlock = context.ChainedHeader;
                     }
                     else
                     {
                         context.Error = ConsensusErrors.BadBlockLength;
                     }
->>>>>>> 6b02f6b4
 
                     callbackBlockValidationContexts.Add(context);
                 })
@@ -554,7 +504,7 @@
 
                 var blockBuilder = CreateProofOfWorkBlockBuilder();
 
-                blockBuilder.SetupSequence(b => b.Build(It.IsAny<ChainedBlock>(), It.Is<Script>(r => r == this.fixture.ReserveScript.ReserveFullNodeScript)))
+                blockBuilder.SetupSequence(b => b.Build(It.IsAny<ChainedHeader>(), It.Is<Script>(r => r == this.fixture.ReserveScript.ReserveFullNodeScript)))
                             .Returns(blockTemplate)
                             .Returns(blockTemplate2);
 
@@ -681,12 +631,8 @@
                 Transaction.TimeStamp = false;
 
                 this.Block1 = PrepareValidBlock(this.Chain.Tip, 1, this.Key.ScriptPubKey);
-<<<<<<< HEAD
                 this.ChainedBlock1 = new ChainedHeader(this.Block1.Header, this.Block1.GetHash(), this.Chain.Tip);
-=======
-                this.ChainedBlock1 = new ChainedBlock(this.Block1.Header, this.Block1.GetHash(), this.Chain.Tip);
-
->>>>>>> 6b02f6b4
+
                 this.Block2 = PrepareValidBlock(this.ChainedBlock1, 2, this.Key.ScriptPubKey);
                 this.ChainedBlock2 = new ChainedHeader(this.Block2.Header, this.Block2.GetHash(), this.ChainedBlock1);
             }
