﻿using System.Collections.Generic;
using System.Runtime.CompilerServices;
using System.Text;
using Microsoft.Extensions.DependencyInjection;
using Microsoft.Extensions.Logging;
using NBitcoin;
using Stratis.Bitcoin.Base;
using Stratis.Bitcoin.Base.Deployments;
using Stratis.Bitcoin.BlockPulling;
using Stratis.Bitcoin.Builder;
using Stratis.Bitcoin.Builder.Feature;
using Stratis.Bitcoin.Configuration;
using Stratis.Bitcoin.Configuration.Logging;
using Stratis.Bitcoin.Configuration.Settings;
using Stratis.Bitcoin.Connection;
using Stratis.Bitcoin.Consensus;
using Stratis.Bitcoin.Consensus.Rules;
using Stratis.Bitcoin.Features.Consensus.CoinViews;
using Stratis.Bitcoin.Features.Consensus.Interfaces;
using Stratis.Bitcoin.Features.Consensus.Rules;
using Stratis.Bitcoin.Features.Consensus.Rules.CommonRules;
using Stratis.Bitcoin.Interfaces;
using Stratis.Bitcoin.P2P.Protocol.Payloads;

[assembly: InternalsVisibleTo("Stratis.Bitcoin.Features.Miner.Tests")]
[assembly: InternalsVisibleTo("Stratis.Bitcoin.Features.Consensus.Tests")]

namespace Stratis.Bitcoin.Features.Consensus
{
    public class ConsensusFeature : FullNodeFeature, INodeStats
    {
        private readonly DBreezeCoinView dBreezeCoinView;

<<<<<<< HEAD
        private readonly CoinView coinView;
=======
        private readonly LookaheadBlockPuller blockPuller;

        private readonly ICoinView coinView;
>>>>>>> da219923

        private readonly IChainState chainState;

        private readonly IConnectionManager connectionManager;

        private readonly Signals.Signals signals;

        private readonly IConsensusManager consensusManager;

        private readonly NodeDeployments nodeDeployments;

<<<<<<< HEAD
=======
        private readonly StakeChainStore stakeChain;

        private readonly IRuleRegistration ruleRegistration;

        private readonly ConsensusSettings consensusSettings;

        private readonly IConsensusRules consensusRules;

>>>>>>> da219923
        /// <summary>Instance logger.</summary>
        private readonly ILogger logger;

        /// <summary>Logger factory to create loggers.</summary>
        private readonly ILoggerFactory loggerFactory;

        /// <summary>Consensus statistics logger.</summary>
        private readonly ConsensusStats consensusStats;

        public ConsensusFeature(
            DBreezeCoinView dBreezeCoinView,
            Network network,
<<<<<<< HEAD
            CoinView coinView,
=======
            LookaheadBlockPuller blockPuller,
            ICoinView coinView,
>>>>>>> da219923
            IChainState chainState,
            IConnectionManager connectionManager,
            Signals.Signals signals,
            IConsensusManager consensusManager,
            NodeDeployments nodeDeployments,
            ILoggerFactory loggerFactory,
            ConsensusStats consensusStats)
        {
            this.dBreezeCoinView = dBreezeCoinView;
            this.coinView = coinView;
            this.chainState = chainState;
            this.connectionManager = connectionManager;
            this.signals = signals;
            this.consensusManager = consensusManager;
            this.nodeDeployments = nodeDeployments;
            this.logger = loggerFactory.CreateLogger(this.GetType().FullName);
            this.loggerFactory = loggerFactory;
            this.consensusStats = consensusStats;
<<<<<<< HEAD
=======
            this.ruleRegistration = ruleRegistration;
            this.consensusSettings = consensusSettings;
            this.consensusRules = consensusRules;
>>>>>>> da219923

            this.chainState.MaxReorgLength = network.Consensus.MaxReorgLength;
        }

        /// <inheritdoc />
        public void AddNodeStats(StringBuilder benchLogs)
        {
            if (this.chainState?.ConsensusTip != null)
            {
                benchLogs.AppendLine("Consensus.Height: ".PadRight(LoggingConfiguration.ColumnLength + 1) +
                                     this.chainState.ConsensusTip.Height.ToString().PadRight(8) +
                                     " Consensus.Hash: ".PadRight(LoggingConfiguration.ColumnLength - 1) +
                                     this.chainState.ConsensusTip.HashBlock);
            }
        }

        /// <inheritdoc />
        public override void Initialize()
        {
            DeploymentFlags flags = this.nodeDeployments.GetFlags(this.consensusManager.Tip);
            if (flags.ScriptFlags.HasFlag(ScriptVerify.Witness))
                this.connectionManager.AddDiscoveredNodesRequirement(NetworkPeerServices.NODE_WITNESS);

<<<<<<< HEAD
            this.signals.SubscribeForBlocks(this.consensusStats);
=======
            this.stakeChain?.LoadAsync().GetAwaiter().GetResult();

            this.signals.SubscribeForBlocksConnected(this.consensusStats);

            this.consensusRules.Register(this.ruleRegistration);
>>>>>>> da219923
        }

        /// <summary>
        /// Prints command-line help.
        /// </summary>
        /// <param name="network">The network to extract values from.</param>
        public static void PrintHelp(Network network)
        {
            ConsensusSettings.PrintHelp(network);
        }

        /// <summary>
        /// Get the default configuration.
        /// </summary>
        /// <param name="builder">The string builder to add the settings to.</param>
        /// <param name="network">The network to base the defaults off.</param>
        public static void BuildDefaultConfigurationFile(StringBuilder builder, Network network)
        {
            ConsensusSettings.BuildDefaultConfigurationFile(builder, network);
        }

        /// <inheritdoc />
        public override void Dispose()
        {
            var cache = this.coinView as CachedCoinView;
            if (cache != null)
            {
                this.logger.LogInformation("Flushing Cache CoinView...");
                cache.FlushAsync().GetAwaiter().GetResult();
                cache.Dispose();
            }

            this.dBreezeCoinView.Dispose();
        }
    }

    /// <summary>
    /// A class providing extension methods for <see cref="IFullNodeBuilder"/>.
    /// </summary>
    public static class FullNodeBuilderConsensusExtension
    {
        public static IFullNodeBuilder UsePowConsensus(this IFullNodeBuilder fullNodeBuilder)
        {
            LoggingConfiguration.RegisterFeatureNamespace<ConsensusFeature>("consensus");
            LoggingConfiguration.RegisterFeatureClass<ConsensusStats>("bench");

            fullNodeBuilder.ConfigureFeature(features =>
            {
                features
                .AddFeature<ConsensusFeature>()
                .FeatureServices(services =>
                {
                    // TODO: this should be set on the network build
                    fullNodeBuilder.Network.Consensus.Options = new ConsensusOptions();

                    services.AddSingleton<ICheckpoints, Checkpoints>();
                    services.AddSingleton<ConsensusOptions, ConsensusOptions>();
                    services.AddSingleton<DBreezeCoinView>();
<<<<<<< HEAD
                    services.AddSingleton<CoinView, CachedCoinView>();
=======
                    services.AddSingleton<ICoinView, CachedCoinView>();
                    services.AddSingleton<LookaheadBlockPuller>().AddSingleton<ILookaheadBlockPuller, LookaheadBlockPuller>(provider => provider.GetService<LookaheadBlockPuller>()); ;
                    services.AddSingleton<IConsensusLoop, ConsensusLoop>()
                        .AddSingleton<INetworkDifficulty, ConsensusLoop>(provider => provider.GetService<IConsensusLoop>() as ConsensusLoop)
                        .AddSingleton<IGetUnspentTransaction, ConsensusLoop>(provider => provider.GetService<IConsensusLoop>() as ConsensusLoop);
                    services.AddSingleton<IInitialBlockDownloadState, InitialBlockDownloadState>();
>>>>>>> da219923
                    services.AddSingleton<ConsensusController>();
                    services.AddSingleton<ConsensusStats>();
                    services.AddSingleton<ConsensusSettings>();
                    services.AddSingleton<IConsensusRuleEngine, PowConsensusRuleEngine>();
                    services.AddSingleton<IRuleRegistration, PowConsensusRulesRegistration>();
                });
            });

            return fullNodeBuilder;
        }

        public static IFullNodeBuilder UsePosConsensus(this IFullNodeBuilder fullNodeBuilder)
        {
            LoggingConfiguration.RegisterFeatureNamespace<ConsensusFeature>("consensus");
            LoggingConfiguration.RegisterFeatureClass<ConsensusStats>("bench");

            fullNodeBuilder.ConfigureFeature(features =>
            {
                features
                    .AddFeature<ConsensusFeature>()
                    .FeatureServices(services =>
                    {
                        fullNodeBuilder.Network.Consensus.Options = new PosConsensusOptions();

                        services.AddSingleton<ICheckpoints, Checkpoints>();
                        services.AddSingleton<DBreezeCoinView>();
<<<<<<< HEAD
                        services.AddSingleton<CoinView, CachedCoinView>();
=======
                        services.AddSingleton<ICoinView, CachedCoinView>();
                        services.AddSingleton<LookaheadBlockPuller>().AddSingleton<ILookaheadBlockPuller, LookaheadBlockPuller>(provider => provider.GetService<LookaheadBlockPuller>());
                        services.AddSingleton<IConsensusLoop, ConsensusLoop>()
                            .AddSingleton<INetworkDifficulty, ConsensusLoop>(provider => provider.GetService<IConsensusLoop>() as ConsensusLoop)
                            .AddSingleton<IGetUnspentTransaction, ConsensusLoop>(provider => provider.GetService<IConsensusLoop>() as ConsensusLoop);
>>>>>>> da219923
                        services.AddSingleton<StakeChainStore>().AddSingleton<IStakeChain, StakeChainStore>(provider => provider.GetService<StakeChainStore>());
                        services.AddSingleton<IStakeValidator, StakeValidator>();
                        services.AddSingleton<ConsensusController>();
                        services.AddSingleton<ConsensusStats>();
                        services.AddSingleton<ConsensusSettings>();
                        services.AddSingleton<IConsensusRuleEngine, PosConsensusRuleEngine>();
                        services.AddSingleton<IRuleRegistration, PosConsensusRulesRegistration>();
                    });
            });

            return fullNodeBuilder;
        }

        public class PowConsensusRulesRegistration : IRuleRegistration
        {
            public IEnumerable<ConsensusRule> GetRules()
            {
                return new List<ConsensusRule>
                {
                    // == Header ==
                    new HeaderTimeChecksRule(),
                    new CheckDifficultyPowRule(),
                    new BitcoinActivationRule(),

                    // == Integrity ==
                    new BlockMerkleRootRule(),

                    // == Partial ==
                    new SetActivationDeploymentsRule(),

                    // rules that are inside the method CheckBlockHeader

                    // rules that are inside the method ContextualCheckBlockHeader
                    new CheckpointsRule(),
                    new AssumeValidRule(),

                    // rules that are inside the method ContextualCheckBlock
                    new TransactionLocktimeActivationRule(), // implements BIP113
                    new CoinbaseHeightActivationRule(), // implements BIP34
                    new WitnessCommitmentsRule(), // BIP141, BIP144
                    new BlockSizeRule(),

                    // rules that are inside the method CheckBlock
                    new EnsureCoinbaseRule(),
                    new CheckPowTransactionRule(),
                    new CheckSigOpsRule(),

                    // == Full ==

                    // rules that require the store to be loaded (coinview)
                    new LoadCoinviewRule(),
                    new TransactionDuplicationActivationRule(), // implements BIP30
                    new PowCoinviewRule(), // implements BIP68, MaxSigOps and BlockReward calculation
                    new SaveCoinviewRule()
                };
            }
        }

        public class PosConsensusRulesRegistration : IRuleRegistration
        {
            public IEnumerable<ConsensusRule> GetRules()
            {
                return new List<ConsensusRule>
                {
                    // == Header ==
                    new HeaderTimeChecksRule(),
                    new HeaderTimeChecksPosRule(),
                    new StratisBigFixPosFutureDriftRule(),
                    new CheckDifficultyPosRule(),
                    new StratisHeaderVersionRule(),

                    // == Integrity ==
                    new BlockMerkleRootRule(),
                    new PosBlockSignatureRule(),

                    // == Partial ==
                    new SetActivationDeploymentsRule(),
                    new CheckDifficultykHybridRule(),
                    new PosTimeMaskRule(),

                    // rules that are inside the method CheckBlockHeader

                    // rules that are inside the method ContextualCheckBlockHeader
                    new CheckpointsRule(),
                    new AssumeValidRule(),

                    // rules that are inside the method ContextualCheckBlock
                    new TransactionLocktimeActivationRule(), // implements BIP113
                    new CoinbaseHeightActivationRule(), // implements BIP34
                    new WitnessCommitmentsRule(), // BIP141, BIP144
                    new BlockSizeRule(),

                    new PosBlockContextRule(), // TODO: this rule needs to be implemented

                    // rules that are inside the method CheckBlock
                    new EnsureCoinbaseRule(),
                    new CheckPowTransactionRule(),
                    new CheckPosTransactionRule(),
                    new CheckSigOpsRule(),
                    new PosCoinstakeRule(),

                    // == Full ==

                    // rules that require the store to be loaded (coinview)
                    new LoadCoinviewRule(),
                    new TransactionDuplicationActivationRule(), // implements BIP30
                    new PosCoinviewRule(), // implements BIP68, MaxSigOps and BlockReward calculation
                    new SaveCoinviewRule()
                };
            }
        }
    }
}<|MERGE_RESOLUTION|>--- conflicted
+++ resolved
@@ -31,13 +31,7 @@
     {
         private readonly DBreezeCoinView dBreezeCoinView;
 
-<<<<<<< HEAD
-        private readonly CoinView coinView;
-=======
-        private readonly LookaheadBlockPuller blockPuller;
-
         private readonly ICoinView coinView;
->>>>>>> da219923
 
         private readonly IChainState chainState;
 
@@ -49,17 +43,6 @@
 
         private readonly NodeDeployments nodeDeployments;
 
-<<<<<<< HEAD
-=======
-        private readonly StakeChainStore stakeChain;
-
-        private readonly IRuleRegistration ruleRegistration;
-
-        private readonly ConsensusSettings consensusSettings;
-
-        private readonly IConsensusRules consensusRules;
-
->>>>>>> da219923
         /// <summary>Instance logger.</summary>
         private readonly ILogger logger;
 
@@ -72,12 +55,7 @@
         public ConsensusFeature(
             DBreezeCoinView dBreezeCoinView,
             Network network,
-<<<<<<< HEAD
-            CoinView coinView,
-=======
-            LookaheadBlockPuller blockPuller,
             ICoinView coinView,
->>>>>>> da219923
             IChainState chainState,
             IConnectionManager connectionManager,
             Signals.Signals signals,
@@ -96,12 +74,6 @@
             this.logger = loggerFactory.CreateLogger(this.GetType().FullName);
             this.loggerFactory = loggerFactory;
             this.consensusStats = consensusStats;
-<<<<<<< HEAD
-=======
-            this.ruleRegistration = ruleRegistration;
-            this.consensusSettings = consensusSettings;
-            this.consensusRules = consensusRules;
->>>>>>> da219923
 
             this.chainState.MaxReorgLength = network.Consensus.MaxReorgLength;
         }
@@ -125,15 +97,7 @@
             if (flags.ScriptFlags.HasFlag(ScriptVerify.Witness))
                 this.connectionManager.AddDiscoveredNodesRequirement(NetworkPeerServices.NODE_WITNESS);
 
-<<<<<<< HEAD
-            this.signals.SubscribeForBlocks(this.consensusStats);
-=======
-            this.stakeChain?.LoadAsync().GetAwaiter().GetResult();
-
             this.signals.SubscribeForBlocksConnected(this.consensusStats);
-
-            this.consensusRules.Register(this.ruleRegistration);
->>>>>>> da219923
         }
 
         /// <summary>
@@ -192,16 +156,7 @@
                     services.AddSingleton<ICheckpoints, Checkpoints>();
                     services.AddSingleton<ConsensusOptions, ConsensusOptions>();
                     services.AddSingleton<DBreezeCoinView>();
-<<<<<<< HEAD
-                    services.AddSingleton<CoinView, CachedCoinView>();
-=======
                     services.AddSingleton<ICoinView, CachedCoinView>();
-                    services.AddSingleton<LookaheadBlockPuller>().AddSingleton<ILookaheadBlockPuller, LookaheadBlockPuller>(provider => provider.GetService<LookaheadBlockPuller>()); ;
-                    services.AddSingleton<IConsensusLoop, ConsensusLoop>()
-                        .AddSingleton<INetworkDifficulty, ConsensusLoop>(provider => provider.GetService<IConsensusLoop>() as ConsensusLoop)
-                        .AddSingleton<IGetUnspentTransaction, ConsensusLoop>(provider => provider.GetService<IConsensusLoop>() as ConsensusLoop);
-                    services.AddSingleton<IInitialBlockDownloadState, InitialBlockDownloadState>();
->>>>>>> da219923
                     services.AddSingleton<ConsensusController>();
                     services.AddSingleton<ConsensusStats>();
                     services.AddSingleton<ConsensusSettings>();
@@ -228,15 +183,7 @@
 
                         services.AddSingleton<ICheckpoints, Checkpoints>();
                         services.AddSingleton<DBreezeCoinView>();
-<<<<<<< HEAD
-                        services.AddSingleton<CoinView, CachedCoinView>();
-=======
                         services.AddSingleton<ICoinView, CachedCoinView>();
-                        services.AddSingleton<LookaheadBlockPuller>().AddSingleton<ILookaheadBlockPuller, LookaheadBlockPuller>(provider => provider.GetService<LookaheadBlockPuller>());
-                        services.AddSingleton<IConsensusLoop, ConsensusLoop>()
-                            .AddSingleton<INetworkDifficulty, ConsensusLoop>(provider => provider.GetService<IConsensusLoop>() as ConsensusLoop)
-                            .AddSingleton<IGetUnspentTransaction, ConsensusLoop>(provider => provider.GetService<IConsensusLoop>() as ConsensusLoop);
->>>>>>> da219923
                         services.AddSingleton<StakeChainStore>().AddSingleton<IStakeChain, StakeChainStore>(provider => provider.GetService<StakeChainStore>());
                         services.AddSingleton<IStakeValidator, StakeValidator>();
                         services.AddSingleton<ConsensusController>();
