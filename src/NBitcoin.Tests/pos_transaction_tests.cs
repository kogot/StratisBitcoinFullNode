﻿using System;
using System.Collections.Generic;
using System.Diagnostics;
using System.IO;
using System.Linq;
using System.Text;
using NBitcoin.BitcoinCore;
using NBitcoin.BouncyCastle.Math;
using NBitcoin.Crypto;
using NBitcoin.DataEncoders;
using NBitcoin.OpenAsset;
using NBitcoin.Policy;
using NBitcoin.Stealth;
using Newtonsoft.Json.Linq;
using Xunit;

namespace NBitcoin.Tests
{
    public class pos_transaction_tests
    {
        [Fact]
        [Trait("UnitTest", "UnitTest")]
        public void CanParseOutpoint()
        {
            var outpoint = RandOutpoint();
            var actualOutpoint = CanParseOutpointCore(outpoint.ToString(), true);
            Assert.Equal(outpoint.Hash, actualOutpoint.Hash);
            Assert.Equal(outpoint.N, actualOutpoint.N);
            CanParseOutpointCore("abc-6", false);
            CanParseOutpointCore("bdaea31696b464c678c4bcc5d0565d58c86bb00c29f96bb86d1278c510d50aet-6", false);
            CanParseOutpointCore("bdaea31696b464c678c4bcc5d0565d58c86bb00c29f96bb86d1278c510d50aea-6", true);
            CanParseOutpointCore("bdaea31696b464c678c4bcc5d0565d58c86bb00c29f96bb86d1278c510d50aeaf-6", false);
        }

        [Fact]
        [Trait("UnitTest", "UnitTest")]
        public void CanGetMedianBlock()
        {
            ConcurrentChain chain = new ConcurrentChain(Network.StratisMain);
            DateTimeOffset now = DateTimeOffset.UtcNow;
            chain.SetTip(CreateBlock(now, 0, chain));
            chain.SetTip(CreateBlock(now, -1, chain));
            chain.SetTip(CreateBlock(now, 1, chain));
            Assert.Equal(CreateBlock(now, 0).Header.BlockTime, chain.Tip.GetMedianTimePast()); // x -1 0 1
            chain.SetTip(CreateBlock(now, 2, chain));
            Assert.Equal(CreateBlock(now, 0).Header.BlockTime, chain.Tip.GetMedianTimePast()); // x -1 0 1 2
            chain.SetTip(CreateBlock(now, 3, chain));
            Assert.Equal(CreateBlock(now, 1).Header.BlockTime, chain.Tip.GetMedianTimePast()); // x -1 0 1 2 3
            chain.SetTip(CreateBlock(now, 4, chain));
            chain.SetTip(CreateBlock(now, 5, chain));
            chain.SetTip(CreateBlock(now, 6, chain));
            chain.SetTip(CreateBlock(now, 7, chain));
            chain.SetTip(CreateBlock(now, 8, chain));

            Assert.Equal(CreateBlock(now, 3).Header.BlockTime, chain.Tip.GetMedianTimePast()); // x -1 0 1 2 3 4 5 6 7 8

            chain.SetTip(CreateBlock(now, 9, chain));
            Assert.Equal(CreateBlock(now, 4).Header.BlockTime, chain.Tip.GetMedianTimePast()); // x -1 0 1 2 3 4 5 6 7 8 9
            chain.SetTip(CreateBlock(now, 10, chain));
            Assert.Equal(CreateBlock(now, 5).Header.BlockTime, chain.Tip.GetMedianTimePast()); // x -1 0 1 2 3 4 5 6 7 8 9 10
        }

        private ChainedHeader CreateBlock(DateTimeOffset now, int offset, ChainBase chain = null)
        {
            Block b = new Block(new BlockHeader()
            {
                BlockTime = now + TimeSpan.FromMinutes(offset)
            });
            if (chain != null)
            {
                b.Header.HashPrevBlock = chain.Tip.HashBlock;
<<<<<<< HEAD
                return new ChainedHeader(b.Header, b.Header.GetHash(Network.StratisMain.NetworkOptions), chain.Tip);
            }
            else
                return new ChainedHeader(b.Header, b.Header.GetHash(Network.StratisMain.NetworkOptions), 0);
=======
                return new ChainedBlock(b.Header, b.Header.GetHash(), chain.Tip);
            }
            else
                return new ChainedBlock(b.Header, b.Header.GetHash(), 0);
>>>>>>> ad8041cf
        }

        [Fact]
        [Trait("UnitTest", "UnitTest")]
        public void CanDetectFinalTransaction()
        {
            Transaction tx = Network.StratisMain.Consensus.ConsensusFactory.CreateTransaction();
            tx.Inputs.Add(new TxIn());
            tx.Inputs[0].Sequence = 1;
            Assert.True(tx.IsFinal(null));

            //Test on date, normal case
            tx.LockTime = new LockTime(new DateTimeOffset(2012, 8, 18, 0, 0, 0, TimeSpan.Zero));
            var time = tx.LockTime.Date;
            Assert.False(tx.IsFinal(null));
            Assert.True(tx.IsFinal(time + TimeSpan.FromSeconds(1), 0));
            Assert.False(tx.IsFinal(time, 0));
            Assert.False(tx.IsFinal(time - TimeSpan.FromSeconds(1), 0));
            tx.Inputs[0].Sequence = uint.MaxValue;
            Assert.True(tx.IsFinal(time, 0));
            Assert.True(tx.IsFinal(time - TimeSpan.FromSeconds(1), 0));
            tx.Inputs[0].Sequence = 1;
            //////////

            //Test on heigh, normal case
            tx.LockTime = new LockTime(400);
            DateTimeOffset zero = Utils.UnixTimeToDateTime(0);
            Assert.False(tx.IsFinal(zero, 0));
            Assert.False(tx.IsFinal(zero, 400));
            Assert.True(tx.IsFinal(zero, 401));
            Assert.False(tx.IsFinal(zero, 399));
            //////////

            //Edge
            tx.LockTime = new LockTime(LockTime.LOCKTIME_THRESHOLD);
            time = tx.LockTime.Date;
            Assert.False(tx.IsFinal(null));
            Assert.True(tx.IsFinal(time + TimeSpan.FromSeconds(1), 0));
            Assert.False(tx.IsFinal(time, 0));
            Assert.False(tx.IsFinal(time - TimeSpan.FromSeconds(1), 0));
            tx.Inputs[0].Sequence = uint.MaxValue;
            Assert.True(tx.IsFinal(time, 0));
            Assert.True(tx.IsFinal(time - TimeSpan.FromSeconds(1), 0));
            tx.Inputs[0].Sequence = 1;
            //////////
        }

        private OutPoint CanParseOutpointCore(string str, bool valid)
        {
            try
            {
                var result = OutPoint.Parse(str);
                Assert.True(valid);
                return result;
            }
            catch
            {
                Assert.False(valid);
                return null;
            }
        }
        [Fact]
        [Trait("UnitTest", "UnitTest")]
        public void CanExtractTxOutDestinationEasily()
        {
            
            var secret = new BitcoinSecret("VHqBm5xVQvosc7u4dDwMmzbr8mL4KzZBn5VgqjunovgURtXBo5cV", Network.StratisMain);

            var tx = Network.StratisMain.Consensus.ConsensusFactory.CreateTransaction();
            var p2pkh = new TxOut(new Money((UInt64)45000000), secret.GetAddress());
            var p2pk = new TxOut(new Money((UInt64)80000000), secret.PrivateKey.PubKey);

            tx.AddOutput(p2pkh);
            tx.AddOutput(p2pk);

            Assert.False(p2pkh.IsTo(secret.PrivateKey.PubKey));
            Assert.True(p2pkh.IsTo(secret.GetAddress()));
            Assert.True(p2pk.IsTo(secret.PrivateKey.PubKey));
            Assert.False(p2pk.IsTo(secret.GetAddress()));
        }

        [Fact]
        [Trait("UnitTest", "UnitTest")]
        public void CanSignTransaction()
        {
            var key = new Key();
            var scriptPubKey = PayToPubkeyHashTemplate.Instance.GenerateScriptPubKey(key.PubKey);

            Transaction tx = Network.StratisMain.Consensus.ConsensusFactory.CreateTransaction();
            tx.AddInput(new TxIn(new OutPoint(tx.GetHash(), 0))
            {
                ScriptSig = scriptPubKey
            });
            tx.AddInput(new TxIn(new OutPoint(tx.GetHash(), 1))
            {
                ScriptSig = scriptPubKey
            });
            tx.AddOutput(new TxOut("21", key.PubKey.Hash));
            var clone = tx.Clone(network: Network.StratisMain);
            tx.Sign(Network.StratisMain, key, false);
            AssertCorrectlySigned(tx, scriptPubKey);
            clone.Sign(Network.StratisMain, key, true);
            AssertCorrectlySigned(clone, scriptPubKey.Hash.ScriptPubKey);
        }

        [Fact]
        [Trait("UnitTest", "UnitTest")]
        public void CanSelectCoin()
        {
            var selector = new DefaultCoinSelector(0);
            Assert.Null(selector.Select(new ICoin[] { CreateCoin("9") }, Money.Parse("10.0")));
            Assert.NotNull(selector.Select(new ICoin[] { CreateCoin("9"), CreateCoin("1") }, Money.Parse("10.0")));
            Assert.NotNull(selector.Select(new ICoin[] { CreateCoin("10.0") }, Money.Parse("10.0")));
            Assert.NotNull(selector.Select(new ICoin[]
            {
                CreateCoin("5.0"),
                CreateCoin("4.0"),
                CreateCoin("11.0"),
            }, Money.Parse("10.0")));

            Assert.NotNull(selector.Select(new ICoin[]
            {
                CreateCoin("3.0"),
                CreateCoin("3.0"),
                CreateCoin("3.0"),
                CreateCoin("3.0"),
                CreateCoin("3.0")
            }, Money.Parse("10.0")));
        }

        private Coin CreateCoin(Money amount)
        {
            return new Coin(new OutPoint(Rand(), 0), new TxOut()
            {
                Value = amount
            });
        }

        [Fact]
        [Trait("UnitTest", "UnitTest")]
        public void CanBuildIssueColoredCoinWithMultiSigP2SH()
        {
            var satoshi = new Key();
            var bob = new Key();
            var alice = new Key();

            var goldRedeem = PayToMultiSigTemplate.Instance
                                    .GenerateScriptPubKey(2, new[] { satoshi.PubKey, bob.PubKey, alice.PubKey });

            var goldScriptPubKey = goldRedeem.Hash.ScriptPubKey;
            var goldAssetId = goldScriptPubKey.Hash.ToAssetId();

            var issuanceCoin = new IssuanceCoin(
                new ScriptCoin(RandOutpoint(), new TxOut(new Money(2880), goldScriptPubKey), goldRedeem));

            var nico = new Key();

            var bobSigned =
                new TransactionBuilder(Network.StratisMain)
                .AddCoins(issuanceCoin)
                .AddKeys(bob)
                .IssueAsset(nico.PubKey, new AssetMoney(goldAssetId, 1000))
                .BuildTransaction(true);

            var aliceSigned =
                new TransactionBuilder(Network.StratisMain)
                    .AddCoins(issuanceCoin)
                    .AddKeys(alice)
                    .SignTransaction(bobSigned);

            Assert.True(
                new TransactionBuilder(Network.StratisMain)
                {
                    StandardTransactionPolicy = EasyPolicy
                }
                    .AddCoins(issuanceCoin)
                    .Verify(aliceSigned));

            //In one two one line

            var builder = new TransactionBuilder(Network.StratisMain);
            builder.StandardTransactionPolicy = RelayPolicy.Clone();
            builder.StandardTransactionPolicy.CheckFee = false;
            var tx =
                builder
                .AddCoins(issuanceCoin)
                .AddKeys(alice, satoshi)
                .IssueAsset(nico.PubKey, new AssetMoney(goldAssetId, 1000))
                .BuildTransaction(true);
            Assert.True(builder.Verify(tx));
        }

        [Fact]
        [Trait("UnitTest", "UnitTest")]
        //https://github.com/NicolasDorier/NBitcoin/issues/34
        public void CanBuildAnyoneCanPayTransaction()
        {
            //Carla is buying from Alice. Bob is acting as a mediator between Alice and Carla.
            var aliceKey = new Key();
            var bobKey = new Key();
            var carlaKey = new Key();

            // Alice + Bob 2 of 2 multisig "wallet"
            var aliceBobRedeemScript = PayToMultiSigTemplate.Instance.GenerateScriptPubKey(2, new PubKey[] { aliceKey.PubKey, bobKey.PubKey });

            var txBuilder = new TransactionBuilder(Network.StratisMain);
            var funding = txBuilder
                .AddCoins(GetCoinSource(aliceKey))
                .AddKeys(aliceKey)
                .Send(aliceBobRedeemScript.Hash, "0.5")
                .SetChange(aliceKey.PubKey.Hash)
                .SendFees(Money.Satoshis(5000))
                .BuildTransaction(true);

            Assert.True(txBuilder.Verify(funding));

            List<ICoin> aliceBobCoins = new List<ICoin>();
            aliceBobCoins.Add(new ScriptCoin(funding, funding.Outputs.To(aliceBobRedeemScript.Hash).First(), aliceBobRedeemScript));

            // first Bob constructs the TX
            txBuilder = new TransactionBuilder(Network.StratisMain);
            var unsigned = txBuilder
                // spend from the Alice+Bob wallet to Carla
                .AddCoins(aliceBobCoins)
                .Send(carlaKey.PubKey.Hash, "0.01")
                //and Carla pays Alice
                .Send(aliceKey.PubKey.Hash, "0.02")
                .CoverOnly("0.01")
                .SetChange(aliceBobRedeemScript.Hash)
                // Bob does not sign anything yet
                .BuildTransaction(false);

            Assert.True(unsigned.Outputs.Count == 3);
            Assert.True(unsigned.Outputs[0].IsTo(aliceBobRedeemScript.Hash));
            //Only 0.01 should be covered, not 0.03 so 0.49 goes back to Alice+Bob
            Assert.True(unsigned.Outputs[0].Value == Money.Parse("0.49"));


            Assert.True(unsigned.Outputs[1].IsTo(carlaKey.PubKey.Hash));
            Assert.True(unsigned.Outputs[1].Value == Money.Parse("0.01"));

            Assert.True(unsigned.Outputs[2].IsTo(aliceKey.PubKey.Hash));
            Assert.True(unsigned.Outputs[2].Value == Money.Parse("0.02"));

            //Alice signs    
            txBuilder = new TransactionBuilder(Network.StratisMain);
            var aliceSigned = txBuilder
                    .AddCoins(aliceBobCoins)
                    .AddKeys(aliceKey)
                    .SignTransaction(unsigned, SigHash.All | SigHash.AnyoneCanPay);

            var carlaCoins = GetCoinSource(carlaKey, "1.0", "0.8", "0.6", "0.2", "0.05");

            //Scenario 1 : Carla knows aliceBobCoins so she can calculate how much coin she need to complete the transaction
            //Carla fills and signs
            txBuilder = new TransactionBuilder(Network.StratisMain);
            var carlaSigned = txBuilder
                .AddCoins(aliceBobCoins)
                .Then()
                .AddKeys(carlaKey)
                //Carla should complete 0.02, but with 0.03 of fees, she should have a coins of 0.05
                .AddCoins(carlaCoins)
                .ContinueToBuild(aliceSigned)
                .SendFees("0.03")
                .CoverTheRest()
                .BuildTransaction(true);


            //Bob review and signs
            txBuilder = new TransactionBuilder(Network.StratisMain);
            var bobSigned = txBuilder
                .AddCoins(aliceBobCoins)
                .AddKeys(bobKey)
                .SignTransaction(carlaSigned);

            txBuilder.AddCoins(carlaCoins);
            Assert.True(txBuilder.Verify(bobSigned));


            //Scenario 2 : Carla is told by Bob to complete 0.05 BTC
            //Carla fills and signs
            txBuilder = new TransactionBuilder(Network.StratisMain);
            carlaSigned = txBuilder
                .AddKeys(carlaKey)
                .AddCoins(carlaCoins)
                //Carla should complete 0.02, but with 0.03 of fees, she should have a coins of 0.05
                .ContinueToBuild(aliceSigned)
                .CoverOnly("0.05")
                .BuildTransaction(true);


            //Bob review and signs
            txBuilder = new TransactionBuilder(Network.StratisMain);
            bobSigned = txBuilder
                .AddCoins(aliceBobCoins)
                .AddKeys(bobKey)
                .SignTransaction(carlaSigned);

            txBuilder.AddCoins(carlaCoins);
            Assert.True(txBuilder.Verify(bobSigned));
        }

        private ICoin[] GetCoinSource(Key destination, params Money[] amounts)
        {
            if (amounts.Length == 0)
                amounts = new[] { Money.Parse("100.0") };

            return amounts
                .Select(a => new Coin(RandOutpoint(), new TxOut(a, destination.PubKey.Hash)))
                .ToArray();
        }

        [Fact]
        [Trait("UnitTest", "UnitTest")]
        public void CanBuildShuffleColoredTransaction()
        {
            var gold = new Key();
            var silver = new Key();
            var goldId = gold.PubKey.ScriptPubKey.Hash.ToAssetId();
            var silverId = silver.PubKey.ScriptPubKey.Hash.ToAssetId();

            var satoshi = new Key();
            var bob = new Key();

            var repo = new NoSqlColoredTransactionRepository(new NoSqlTransactionRepository(Network.StratisMain), new InMemoryNoSqlRepository(Network.StratisMain));

            var init = Network.StratisMain.Consensus.ConsensusFactory.CreateTransaction();
            
            init.Outputs.AddRange(new[]
            {
                new TxOut("1.0", gold.PubKey),
                new TxOut("1.0", silver.PubKey),
                new TxOut("1.0", satoshi.PubKey)
            });
            
            repo.Transactions.Put(init.GetHash(), init);

            var issuanceCoins =
                init
                .Outputs
                .Take(2)
                .Select((o, i) => new IssuanceCoin(new OutPoint(init.GetHash(), i), init.Outputs[i]))
                .OfType<ICoin>().ToArray();

            var satoshiBTC = new Coin(new OutPoint(init.GetHash(), 2), init.Outputs[2]);

            var coins = new List<ICoin>();
            coins.AddRange(issuanceCoins);
            var txBuilder = new TransactionBuilder(1, Network.StratisMain);
            txBuilder.StandardTransactionPolicy = RelayPolicy;
            //Can issue gold to satoshi and bob
            var tx = txBuilder
                .AddCoins(coins.ToArray())
                .AddKeys(gold)
                .IssueAsset(satoshi.PubKey, new AssetMoney(goldId, 1000))
                .IssueAsset(bob.PubKey, new AssetMoney(goldId, 500))
                .SendFees("0.1")
                .SetChange(gold.PubKey)
                .BuildTransaction(true);
            Assert.True(txBuilder.Verify(tx, "0.1"));

            //Ensure BTC from the IssuanceCoin are returned
            Assert.Equal(Money.Parse("0.89994240"), tx.Outputs[2].Value);
            Assert.Equal(gold.PubKey.ScriptPubKey, tx.Outputs[2].ScriptPubKey);

            //Can issue and send in same transaction
            repo.Transactions.Put(tx.GetHash(), tx);


            var cc = ColoredCoin.Find(tx, repo);
            for (int i = 0; i < 20; i++)
            {
                txBuilder = new TransactionBuilder(i, Network.StratisMain);
                txBuilder.StandardTransactionPolicy = RelayPolicy;
                tx = txBuilder
                    .AddCoins(satoshiBTC)
                    .AddCoins(cc)
                    .AddKeys(satoshi)
                    .SendAsset(gold, new AssetMoney(goldId, 10))
                    .SetChange(satoshi)
                    .Then()
                    .AddKeys(gold)
                    .AddCoins(issuanceCoins)
                    .IssueAsset(bob, new AssetMoney(goldId, 1))
                    .SetChange(gold)
                    .Shuffle()
                    .BuildTransaction(true);

                repo.Transactions.Put(tx.GetHash(), tx);

                var ctx = tx.GetColoredTransaction(repo);
                Assert.Single(ctx.Issuances);
                Assert.Equal(2, ctx.Transfers.Count);
            }
        }

        //[Fact]
        //[Trait("UnitTest", "UnitTest")]
        private void CanBuildColoredTransaction()
        {
            // test is disabled for now
            // todo: not required for now if we use coloured coins we can revive this.

            var gold = new Key();
            var silver = new Key();
            var goldId = gold.PubKey.ScriptPubKey.Hash.ToAssetId();
            var silverId = silver.PubKey.ScriptPubKey.Hash.ToAssetId();

            var satoshi = new Key();
            var bob = new Key();
            var alice = new Key();

            var repo = new NoSqlColoredTransactionRepository();

            var init = Network.StratisMain.Consensus.ConsensusFactory.CreateTransaction();
            init.Outputs.AddRange(new[]
            {
                new TxOut("1.0", gold.PubKey),
                new TxOut("1.0", silver.PubKey),
                new TxOut("1.0", satoshi.PubKey)
            });
            

            repo.Transactions.Put(init);

            var issuanceCoins =
                init
                .Outputs
                .AsCoins()
                .Take(2)
                .Select((c, i) => new IssuanceCoin(c))
                .OfType<ICoin>().ToArray();

            var satoshiBTC = init.Outputs.AsCoins().Last();

            var coins = new List<ICoin>();
            coins.AddRange(issuanceCoins);
            var txBuilder = new TransactionBuilder(Network.StratisMain);
            txBuilder.StandardTransactionPolicy = RelayPolicy;
            //Can issue gold to satoshi and bob
            var tx = txBuilder
                .AddCoins(coins.ToArray())
                .AddKeys(gold)
                .IssueAsset(satoshi.PubKey, new AssetMoney(goldId, 1000))
                .IssueAsset(bob.PubKey, new AssetMoney(goldId, 500))
                .SendFees("0.1")
                .SetChange(gold.PubKey)
                .BuildTransaction(true);
            Assert.True(txBuilder.Verify(tx, "0.1"));

            //Ensure BTC from the IssuanceCoin are returned
            Assert.Equal(Money.Parse("0.89994240"), tx.Outputs[2].Value);
            Assert.Equal(gold.PubKey.ScriptPubKey, tx.Outputs[2].ScriptPubKey);

            repo.Transactions.Put(tx);

            var colored = tx.GetColoredTransaction(repo);
            Assert.Equal(2, colored.Issuances.Count);
            Assert.True(colored.Issuances.All(i => i.Asset.Id == goldId));
            AssertHasAsset(tx, colored, colored.Issuances[0], goldId, 500, bob.PubKey);
            AssertHasAsset(tx, colored, colored.Issuances[1], goldId, 1000, satoshi.PubKey);

            var coloredCoins = ColoredCoin.Find(tx, colored).ToArray();
            Assert.Equal(2, coloredCoins.Length);

            //Can issue silver to bob, and send some gold to satoshi
            coins.Add(coloredCoins.First(c => c.ScriptPubKey == bob.PubKey.ScriptPubKey));
            txBuilder = new TransactionBuilder(Network.StratisMain);
            txBuilder.StandardTransactionPolicy = EasyPolicy;
            tx = txBuilder
                .AddCoins(coins.ToArray())
                .AddKeys(silver, bob)
                .SetChange(bob.PubKey)
                .IssueAsset(bob.PubKey, new AssetMoney(silverId, 10))
                .SendAsset(satoshi.PubKey, new AssetMoney(goldId, 30))
                .BuildTransaction(true);

            Assert.True(txBuilder.Verify(tx));
            colored = tx.GetColoredTransaction(repo);
            Assert.Single(colored.Inputs);
            Assert.Equal(goldId, colored.Inputs[0].Asset.Id);
            Assert.Equal(500, colored.Inputs[0].Asset.Quantity);
            Assert.Single(colored.Issuances);
            Assert.Equal(2, colored.Transfers.Count);
            AssertHasAsset(tx, colored, colored.Transfers[0], goldId, 470, bob.PubKey);
            AssertHasAsset(tx, colored, colored.Transfers[1], goldId, 30, satoshi.PubKey);

            repo.Transactions.Put(tx);


            //Can swap : 
            //satoshi wants to send 100 gold to bob 
            //bob wants to send 200 silver, 5 gold and 0.9 BTC to satoshi

            //Satoshi receive gold
            txBuilder = new TransactionBuilder(Network.StratisMain);
            txBuilder.StandardTransactionPolicy = RelayPolicy;
            tx = txBuilder
                    .AddKeys(gold)
                    .AddCoins(issuanceCoins)
                    .IssueAsset(satoshi.PubKey, new AssetMoney(goldId, 1000UL))
                    .SetChange(gold.PubKey)
                    .SendFees(Money.Coins(0.0004m))
                    .BuildTransaction(true);
            Assert.True(txBuilder.Verify(tx));
            repo.Transactions.Put(tx);
            var satoshiCoin = ColoredCoin.Find(tx, repo).First();


            //Gold receive 2.5 BTC
            tx = Network.StratisMain.Consensus.ConsensusFactory.CreateTransaction();
            tx.Outputs.AddRange(new[]
            {
                new TxOut("2.5",gold.PubKey)
            });

            repo.Transactions.Put(tx.GetHash(), tx);

            //Bob receive silver and 2 btc
            txBuilder = new TransactionBuilder(Network.StratisMain);
            txBuilder.StandardTransactionPolicy = RelayPolicy;
            tx = txBuilder
                    .AddKeys(silver, gold)
                    .AddCoins(issuanceCoins)
                    .AddCoins(new Coin(new OutPoint(tx.GetHash(), 0), new TxOut("2.5", gold.PubKey.ScriptPubKey)))
                    .IssueAsset(bob.PubKey, new AssetMoney(silverId, 300UL))
                    .Send(bob.PubKey, "2.00")
                    .SendFees(Money.Coins(0.0004m))
                    .SetChange(gold.PubKey)
                    .BuildTransaction(true);
            Assert.True(txBuilder.Verify(tx));
            repo.Transactions.Put(tx);

            var bobSilverCoin = ColoredCoin.Find(tx, repo).First();
            var bobBitcoin = new Coin(new OutPoint(tx.GetHash(), 2), tx.Outputs[2]);

            //Bob receive gold
            txBuilder = new TransactionBuilder(Network.StratisMain);
            txBuilder.StandardTransactionPolicy = RelayPolicy;
            tx = txBuilder
                    .AddKeys(gold)
                    .AddCoins(issuanceCoins)
                    .IssueAsset(bob.PubKey, new AssetMoney(goldId, 50UL))
                    .SetChange(gold.PubKey)
                    .SendFees(Money.Coins(0.0004m))
                    .BuildTransaction(true);
            Assert.True(txBuilder.Verify(tx));
            repo.Transactions.Put(tx.GetHash(), tx);

            var bobGoldCoin = ColoredCoin.Find(tx, repo).First();

            txBuilder = new TransactionBuilder(Network.StratisMain);
            txBuilder.StandardTransactionPolicy = RelayPolicy;
            tx = txBuilder
                .AddCoins(satoshiCoin)
                .AddCoins(satoshiBTC)
                .SendAsset(bob.PubKey, new AssetMoney(goldId, 100))
                .SendFees(Money.Coins(0.0004m))
                .SetChange(satoshi.PubKey)
                .Then()
                .AddCoins(bobSilverCoin, bobGoldCoin, bobBitcoin)
                .SendAsset(satoshi.PubKey, new AssetMoney(silverId, 200))
                .Send(satoshi.PubKey, "0.9")
                .SendAsset(satoshi.PubKey, new AssetMoney(goldId, 5))
                .SetChange(bob.PubKey)
                .BuildTransaction(false);

            colored = tx.GetColoredTransaction(repo);

            AssertHasAsset(tx, colored, colored.Inputs[0], goldId, 1000, null);
            AssertHasAsset(tx, colored, colored.Inputs[1], silverId, 300, null);

            AssertHasAsset(tx, colored, colored.Transfers[0], goldId, 900, satoshi.PubKey);
            AssertHasAsset(tx, colored, colored.Transfers[1], goldId, 100, bob.PubKey);

            AssertHasAsset(tx, colored, colored.Transfers[2], silverId, 100, bob.PubKey);
            AssertHasAsset(tx, colored, colored.Transfers[3], silverId, 200, satoshi.PubKey);

            AssertHasAsset(tx, colored, colored.Transfers[4], goldId, 45, bob.PubKey);
            AssertHasAsset(tx, colored, colored.Transfers[5], goldId, 5, satoshi.PubKey);

            Assert.True(tx.Outputs[8].Value == Money.Parse("1.0999424"));
            Assert.True(tx.Outputs[8].ScriptPubKey == bob.PubKey.ScriptPubKey);
            Assert.True(tx.Outputs[9].Value == Money.Parse("0.9"));
            Assert.True(tx.Outputs[9].ScriptPubKey == satoshi.PubKey.ScriptPubKey);

            tx = txBuilder.AddKeys(satoshi, bob).SignTransaction(tx);
            Assert.True(txBuilder.Verify(tx));


            //Bob send coins to Satoshi, but alice pay for the dust
            var funding =
                new TransactionBuilder(Network.StratisMain)
                {
                    StandardTransactionPolicy = RelayPolicy
                }
                .AddCoins(issuanceCoins)
                .AddKeys(gold)
                .IssueAsset(bob.PubKey.Hash, new AssetMoney(goldId, 100UL))
                .SetChange(gold.PubKey.Hash)
                .SendFees(Money.Coins(0.0004m))
                .BuildTransaction(true);

            repo.Transactions.Put(funding);

            var bobGold = ColoredCoin.Find(funding, repo).ToArray();

            Transaction transfer = null;
            try
            {
                transfer =
                    new TransactionBuilder(Network.StratisMain)
                    {
                        StandardTransactionPolicy = RelayPolicy
                    }
                    .AddCoins(bobGold)
                    .SendAsset(alice.PubKey.Hash, new AssetMoney(goldId, 40UL))
                    .SetChange(bob.PubKey.Hash)
                    .BuildTransaction(true);
                Assert.False(true, "Should have thrown");
            }
            catch (NotEnoughFundsException ex) //Not enough dust to send the change
            {
                Assert.True(((Money)ex.Missing).Satoshi == 2730);
                var rate = new FeeRate(Money.Coins(0.0004m));
                txBuilder = new TransactionBuilder(Network.StratisMain);
                txBuilder.StandardTransactionPolicy = RelayPolicy;
                transfer =
                    txBuilder
                    .AddCoins(bobGold)
                    .AddCoins(((IssuanceCoin)issuanceCoins[0]).Bearer)
                    .AddKeys(gold, bob)
                    .SendAsset(alice.PubKey, new AssetMoney(goldId, 40UL))
                    .SetChange(bob.PubKey, ChangeType.Colored)
                    .SetChange(gold.PubKey.Hash, ChangeType.Uncolored)
                    .SendEstimatedFees(rate)
                    .BuildTransaction(true);
                var fee = transfer.GetFee(txBuilder.FindSpentCoins(transfer));
                Assert.True(txBuilder.Verify(transfer, fee));

                repo.Transactions.Put(funding.GetHash(), funding);

                colored = ColoredTransaction.FetchColors(transfer, repo);
                AssertHasAsset(transfer, colored, colored.Transfers[0], goldId, 60, bob.PubKey);
                AssertHasAsset(transfer, colored, colored.Transfers[1], goldId, 40, alice.PubKey);

                var change = transfer.Outputs.Last(o => o.ScriptPubKey == gold.PubKey.Hash.ScriptPubKey);
                Assert.Equal(Money.Coins(0.99980450m), change.Value);

                Assert.Equal(gold.PubKey.Hash, change.ScriptPubKey.GetDestination(Network.StratisMain));

                //Verify issuancecoin can have an url
                var issuanceCoin = (IssuanceCoin)issuanceCoins[0];
                issuanceCoin.DefinitionUrl = new Uri("http://toto.com/");
                txBuilder = new TransactionBuilder(Network.StratisMain);
                tx = txBuilder
                    .AddKeys(gold)
                    .AddCoins(issuanceCoin)
                    .IssueAsset(bob, new AssetMoney(gold.PubKey, 10))
                    .SetChange(gold)
                    .BuildTransaction(true);

                Assert.Equal("http://toto.com/", tx.GetColoredMarker().GetMetadataUrl().AbsoluteUri);

                //Sending 0 asset should be a no op
                txBuilder = new TransactionBuilder(Network.StratisMain);
                transfer =
                    txBuilder
                    .AddCoins(bobGold)
                    .AddCoins(((IssuanceCoin)issuanceCoins[0]).Bearer)
                    .AddKeys(gold, bob)
                    .SendAsset(alice.PubKey, new AssetMoney(goldId, 0UL))
                    .Send(alice.PubKey, Money.Coins(0.01m))
                    .SetChange(bob.PubKey)
                    .BuildTransaction(true);

                foreach (var output in transfer.Outputs)
                {
                    Assert.False(TxNullDataTemplate.Instance.CheckScriptPubKey(Network.StratisMain, output.ScriptPubKey));
                    Assert.False(output.Value == output.GetDustThreshold(txBuilder.StandardTransactionPolicy.MinRelayTxFee));
                }
            }
        }

        private void AssertHasAsset(Transaction tx, ColoredTransaction colored, ColoredEntry entry, AssetId assetId, int quantity, PubKey destination)
        {
            var txout = tx.Outputs[entry.Index];
            Assert.True(entry.Asset.Id == assetId);
            Assert.True(entry.Asset.Quantity == quantity);
            if (destination != null)
                Assert.True(txout.ScriptPubKey == destination.ScriptPubKey);
        }

        [Fact]
        [Trait("UnitTest", "UnitTest")]
        public void CanBuildStealthTransaction()
        {
            var stealthKeys = Enumerable.Range(0, 3).Select(_ => new Key()).ToArray();
            var scanKey = new Key();

            var darkSatoshi = new BitcoinStealthAddress(scanKey.PubKey, stealthKeys.Select(k => k.PubKey).ToArray(), 2, new BitField(3, 5), Network.Main);

            var bob = new Key();
            var coins = new Coin[] {
                new Coin()
                {
                    Outpoint = RandOutpoint(),
                    TxOut = new TxOut("1.00",bob.PubKey.Hash)
                } };

            //Bob sends money to satoshi
            TransactionBuilder builder = new TransactionBuilder(Network.StratisMain);
            builder.StandardTransactionPolicy = EasyPolicy;
            var tx =
                builder
                .AddCoins(coins)
                .AddKeys(bob)
                .Send(darkSatoshi, "1.00")
                .BuildTransaction(true);
            Assert.True(builder.Verify(tx));

            //Satoshi scans a StealthCoin in the transaction with his scan key
            var stealthCoin = StealthCoin.Find(tx, darkSatoshi, scanKey);
            Assert.NotNull(stealthCoin);

            //Satoshi sends back the money to Bob
            builder = new TransactionBuilder(Network.StratisMain);
            builder.StandardTransactionPolicy = EasyPolicy;
            tx =
                builder
                    .AddCoins(stealthCoin)
                    .AddKeys(stealthKeys)
                    .AddKeys(scanKey)
                    .Send(bob.PubKey.Hash, "1.00")
                    .BuildTransaction(true);

            Assert.True(builder.Verify(tx)); //Signed !


            //Same scenario, Satoshi wants to send money back to Bob
            //However, his keys are spread on two machines
            //He partially signs on the 1st machine
            builder = new TransactionBuilder(Network.StratisMain);
            builder.StandardTransactionPolicy = EasyPolicy;
            tx =
                builder
                    .AddCoins(stealthCoin)
                    .AddKeys(stealthKeys.Skip(2).ToArray()) //Only one Stealth Key
                    .AddKeys(scanKey)
                    .Send(bob.PubKey.Hash, "1.00")
                    .BuildTransaction(true);

            Assert.False(builder.Verify(tx)); //Not fully signed

            //Then he partially signs on the 2nd machine
            builder = new TransactionBuilder(Network.StratisMain);
            builder.StandardTransactionPolicy = EasyPolicy;
            tx =
                builder
                    .AddCoins(stealthCoin)
                    .AddKeys(stealthKeys[0]) //Other key
                    .AddKeys(scanKey)
                    .SignTransaction(tx);

            Assert.True(builder.Verify(tx)); //Fully signed !
        }

        private OutPoint RandOutpoint()
        {
            return new OutPoint(Rand(), 0);
        }

        [Fact]
        [Trait("UnitTest", "UnitTest")]
        public void CanSwitchGroup()
        {
            var satoshi = new Key();
            var alice = new Key();
            var bob = new Key();

            var aliceCoins = new ICoin[] { RandomCoin("0.4", alice), RandomCoin("0.6", alice) };
            var bobCoins = new ICoin[] { RandomCoin("0.2", bob), RandomCoin("0.3", bob) };

            TransactionBuilder builder = new TransactionBuilder(Network.StratisMain);
            FeeRate rate = new FeeRate(Money.Coins(0.0004m));
            var tx1 = builder
                .AddCoins(aliceCoins)
                .AddKeys(alice)
                .Send(satoshi, Money.Coins(0.1m))
                .SetChange(alice)
                .Then()
                .AddCoins(bobCoins)
                .AddKeys(bob)
                .Send(satoshi, Money.Coins(0.01m))
                .SetChange(bob)
                .SendEstimatedFeesSplit(rate)
                .BuildTransaction(true);

            builder = new TransactionBuilder(Network.StratisMain);
            var tx2 = builder
                .Then("Alice")
                .AddCoins(aliceCoins)
                .AddKeys(alice)
                .Send(satoshi, Money.Coins(0.1m))
                .Then("Bob")
                .AddCoins(bobCoins)
                .AddKeys(bob)
                .Send(satoshi, Money.Coins(0.01m))
                .SetChange(bob)
                .Then("Alice")
                .SetChange(alice)
                .SendEstimatedFeesSplit(rate)
                .BuildTransaction(true);

            Assert.Equal(tx1.ToString(), tx2.ToString());
        }

        [Fact]
        [Trait("UnitTest", "UnitTest")]
        public void CanSplitFees()
        {
            var satoshi = new Key();
            var alice = new Key();
            var bob = new Key();

            var aliceCoins = new ICoin[] { RandomCoin("0.4", alice), RandomCoin("0.6", alice) };
            var bobCoins = new ICoin[] { RandomCoin("0.2", bob), RandomCoin("0.3", bob) };

            TransactionBuilder builder = new TransactionBuilder(Network.StratisMain);
            FeeRate rate = new FeeRate(Money.Coins(0.0004m));
            var tx = builder
                .AddCoins(aliceCoins)
                .AddKeys(alice)
                .Send(satoshi, Money.Coins(0.1m))
                .SetChange(alice)
                .Then()
                .AddCoins(bobCoins)
                .AddKeys(bob)
                .Send(satoshi, Money.Coins(0.01m))
                .SetChange(bob)
                .SendEstimatedFeesSplit(rate)
                .BuildTransaction(true);

            var estimated = builder.EstimateFees(tx, rate);

            Assert.True(builder.Verify(tx, estimated));

            // Alice should pay two times more fee than bob
            builder = new TransactionBuilder(Network.StratisMain);
            tx = builder
                .AddCoins(aliceCoins)
                .AddKeys(alice)
                .SetFeeWeight(2.0m)
                .Send(satoshi, Money.Coins(0.1m))
                .SetChange(alice)
                .Then()
                .AddCoins(bobCoins)
                .AddKeys(bob)
                .Send(satoshi, Money.Coins(0.01m))
                .SetChange(bob)
                .SendFeesSplit(Money.Coins(0.6m))
                .BuildTransaction(true);

            var spentAlice = builder.FindSpentCoins(tx).Where(c => aliceCoins.Contains(c)).OfType<Coin>().Select(c => c.Amount).Sum();
            var receivedAlice = tx.Outputs.AsCoins().Where(c => c.ScriptPubKey == alice.PubKey.Hash.ScriptPubKey).Select(c => c.Amount).Sum();
            Assert.Equal(Money.Coins(0.1m + 0.4m), spentAlice - receivedAlice);

            var spentBob = builder.FindSpentCoins(tx).Where(c => bobCoins.Contains(c)).OfType<Coin>().Select(c => c.Amount).Sum();
            var receivedBob = tx.Outputs.AsCoins().Where(c => c.ScriptPubKey == bob.PubKey.Hash.ScriptPubKey).Select(c => c.Amount).Sum();
            Assert.Equal(Money.Coins(0.01m + 0.2m), spentBob - receivedBob);
        }

        [Fact]
        [Trait("UnitTest", "UnitTest")]
        public void CanVerifySequenceLock()
        {
            var now = new DateTimeOffset(1988, 7, 18, 0, 0, 0, TimeSpan.Zero);
            var step = TimeSpan.FromMinutes(10.0);
            var smallStep = new Sequence(step).LockPeriod;
            CanVerifySequenceLockCore(new[] { new Sequence(1) }, new[] { 1 }, 2, now, true, new SequenceLock(1, -1));
            CanVerifySequenceLockCore(new[] { new Sequence(1) }, new[] { 1 }, 1, now, false, new SequenceLock(1, -1));
            CanVerifySequenceLockCore(
                new[]
                {
                    new Sequence(1),
                    new Sequence(5),
                    new Sequence(11),
                    new Sequence(8)
                },
                new[] { 1, 5, 7, 9 }, 10, DateTimeOffset.UtcNow, false, new SequenceLock(17, -1));

            CanVerifySequenceLockCore(
                new[]
                {
                    new Sequence(smallStep), //MTP(block[11] is +60min) 
                },
                new[] { 12 }, 13, now, true, new SequenceLock(-1, now + TimeSpan.FromMinutes(60.0) + smallStep - TimeSpan.FromSeconds(1)));

            CanVerifySequenceLockCore(
                new[]
                {
                    new Sequence(smallStep), //MTP(block[11] is +60min) 
                },
                new[] { 12 }, 12, now, false, new SequenceLock(-1, now + TimeSpan.FromMinutes(60.0) + smallStep - TimeSpan.FromSeconds(1)));
        }

        private void CanVerifySequenceLockCore(Sequence[] sequences, int[] prevHeights, int currentHeight, DateTimeOffset first, bool expected, SequenceLock expectedLock)
        {
            ConcurrentChain chain = new ConcurrentChain(new BlockHeader()
            {
                BlockTime = first
            }, Network.StratisMain);
            first = first + TimeSpan.FromMinutes(10);
            while (currentHeight != chain.Height)
            {
                chain.SetTip(new BlockHeader()
                {
                    BlockTime = first,
                    HashPrevBlock = chain.Tip.HashBlock
                });
                first = first + TimeSpan.FromMinutes(10);
            }
            Transaction tx = Network.StratisMain.Consensus.ConsensusFactory.CreateTransaction();
            tx.Version = 2;
            for (int i = 0; i < sequences.Length; i++)
            {
                TxIn input = new TxIn();
                input.Sequence = sequences[i];
                tx.Inputs.Add(input);
            }
            Assert.Equal(expected, tx.CheckSequenceLocks(prevHeights, chain.Tip));
            var actualLock = tx.CalculateSequenceLocks(prevHeights, chain.Tip);
            Assert.Equal(expectedLock.MinTime, actualLock.MinTime);
            Assert.Equal(expectedLock.MinHeight, actualLock.MinHeight);
        }

        [Fact]
        [Trait("UnitTest", "UnitTest")]
        public void CanEstimateFees()
        {
            var alice = new Key();
            var bob = new Key();
            var satoshi = new Key();
            var bobAlice = PayToMultiSigTemplate.Instance.GenerateScriptPubKey(2, alice.PubKey, bob.PubKey);

            //Alice sends money to bobAlice
            //Bob sends money to bobAlice
            //bobAlice sends money to satoshi

            var aliceCoins = new ICoin[] { RandomCoin("0.4", alice), RandomCoin("0.6", alice) };
            var bobCoins = new ICoin[] { RandomCoin("0.2", bob), RandomCoin("0.3", bob) };
            var bobAliceCoins = new ICoin[] { RandomCoin("1.5", bobAlice, false), RandomCoin("0.25", bobAlice, true) };

            TransactionBuilder builder = new TransactionBuilder(Network.StratisMain);
            builder.StandardTransactionPolicy = EasyPolicy;
            var unsigned = builder
                .AddCoins(aliceCoins)
                .Send(bobAlice, "1.0")
                .Then()
                .AddCoins(bobCoins)
                .Send(bobAlice, "0.5")
                .Then()
                .AddCoins(bobAliceCoins)
                .Send(satoshi.PubKey, "1.74")
                .SetChange(bobAlice)
                .BuildTransaction(false);

            builder.AddKeys(alice, bob, satoshi);
            var signed = builder.BuildTransaction(true);
            Assert.True(builder.Verify(signed));

            Assert.True(Math.Abs(signed.ToBytes().Length - builder.EstimateSize(unsigned)) < 20);

            var rate = new FeeRate(Money.Coins(0.0004m));
            var estimatedFees = builder.EstimateFees(unsigned, rate);
            builder.SendEstimatedFees(rate);
            signed = builder.BuildTransaction(true);
            Assert.True(builder.Verify(signed, estimatedFees));
        }

        private Coin RandomCoin(Money amount, Script scriptPubKey, bool p2sh)
        {
            var outpoint = RandOutpoint();
            if (!p2sh)
                return new Coin(outpoint, new TxOut(amount, scriptPubKey));
            return new ScriptCoin(outpoint, new TxOut(amount, scriptPubKey.Hash), scriptPubKey);
        }
        private Coin RandomCoin(Money amount, Key receiver)
        {
            return RandomCoin(amount, receiver.PubKey.GetAddress(Network.Main));
        }
        private Coin RandomCoin(Money amount, IDestination receiver)
        {
            var outpoint = RandOutpoint();
            return new Coin(outpoint, new TxOut(amount, receiver));
        }

        [Fact]
        [Trait("UnitTest", "UnitTest")]
        public void BigUIntCoverage()
        {
            Assert.True(new uint160("0102030405060708090102030405060708090102") == new uint160("0102030405060708090102030405060708090102"));
            Assert.True(new uint160("0102030405060708090102030405060708090102") == new uint160(new uint160("0102030405060708090102030405060708090102")));
            Assert.True(new uint160("0102030405060708090102030405060708090102") != new uint160(new uint160("0102030405060708090102030405060708090101")));
            Assert.False(new uint160("0102030405060708090102030405060708090102") != new uint160(new uint160("0102030405060708090102030405060708090102")));
            Assert.True(new uint160("0102030405060708090102030405060708090102").Equals(new uint160("0102030405060708090102030405060708090102")));
            Assert.True(new uint160("0102030405060708090102030405060708090102").GetHashCode() == new uint160("0102030405060708090102030405060708090102").GetHashCode());
            Assert.True(new uint160("0102030405060708090102030405060708090102") == uint160.Parse("0102030405060708090102030405060708090102"));
            uint160 a = null;
            Assert.True(uint160.TryParse("0102030405060708090102030405060708090102", out a));
            Assert.True(a == uint160.Parse("0102030405060708090102030405060708090102"));
            Assert.False(uint160.TryParse("01020304050607080901020304050607080901020", out a));
            Assert.True(new uint160("0102030405060708090102030405060708090102") > uint160.Parse("0102030405060708090102030405060708090101"));
            Assert.True(new uint160("0102030405060708090102030405060708090101") < uint160.Parse("0102030405060708090102030405060708090102"));
            Assert.True(new uint160("0102030405060708090102030405060708090101") <= uint160.Parse("0102030405060708090102030405060708090101"));
            Assert.True(new uint160("0102030405060708090102030405060708090101") >= uint160.Parse("0102030405060708090102030405060708090101"));
            Assert.True(new uint160("0102030405060708090102030405060708090101") <= uint160.Parse("0102030405060708090102030405060708090102"));
            Assert.True(new uint160("0102030405060708090102030405060708090102") >= uint160.Parse("0102030405060708090102030405060708090101"));

            List<byte> bytes = new List<byte>();
            a = new uint160("0102030405060708090102030405060708090102");
            for (int i = 0; i < 20; i++)
            {
                bytes.Add(a.GetByte(i));
            }
            bytes.Reverse();
            AssertEx.CollectionEquals(Encoders.Hex.DecodeData("0102030405060708090102030405060708090102"), bytes.ToArray());

            bytes = new List<byte>();
            var b = new uint256("0102030405060708090102030405060708090102030405060708090102030405");
            for (int i = 0; i < 32; i++)
            {
                bytes.Add(b.GetByte(i));
            }
            bytes.Reverse();
            AssertEx.CollectionEquals(Encoders.Hex.DecodeData("0102030405060708090102030405060708090102030405060708090102030405"), bytes.ToArray());
            Assert.True(new uint256("0102030405060708090102030405060708090102030405060708090102030405") == new uint256(new uint256("0102030405060708090102030405060708090102030405060708090102030405")));
        }
#if !NOSOCKET
        [Fact]
        [Trait("UnitTest", "UnitTest")]
        public void OtherCoverage()
        {
            Assert.Equal(System.Net.IPAddress.Parse("127.0.0.1").MapToIPv6(), Utils.MapToIPv6(System.Net.IPAddress.Parse("127.0.0.1")));
            Assert.False(Utils.IsIPv4MappedToIPv6(System.Net.IPAddress.Parse("127.0.0.1")));
            Assert.True(Utils.IsIPv4MappedToIPv6(Utils.MapToIPv6(System.Net.IPAddress.Parse("127.0.0.1"))));
        }
#endif
        [Fact]
        [Trait("UnitTest", "UnitTest")]
        public void BitcoinStreamCoverage()
        {
            BitcoinStreamCoverageCore(new ulong[] { 1, 2, 3, 4 }, (BitcoinStream bs, ref ulong[] items) =>
            {
                bs.ReadWrite(ref items);
            });
            BitcoinStreamCoverageCore(new ushort[] { 1, 2, 3, 4 }, (BitcoinStream bs, ref ushort[] items) =>
            {
                bs.ReadWrite(ref items);
            });
            BitcoinStreamCoverageCore(new uint[] { 1, 2, 3, 4 }, (BitcoinStream bs, ref uint[] items) =>
            {
                bs.ReadWrite(ref items);
            });
            BitcoinStreamCoverageCore(new short[] { -1, 1, 2, 3, 4 }, (BitcoinStream bs, ref short[] items) =>
            {
                bs.ReadWrite(ref items);
            });
            BitcoinStreamCoverageCore(new long[] { -1, 1, 2, 3, 4 }, (BitcoinStream bs, ref long[] items) =>
            {
                bs.ReadWrite(ref items);
            });
            BitcoinStreamCoverageCore(new byte[] { 1, 2, 3, 4 }, (BitcoinStream bs, ref byte[] items) =>
            {
                bs.ReadWrite(ref items);
            });
            BitcoinStreamCoverageCore(new uint160[] { new uint160(1), new uint160(2), new uint160(3), new uint160(4) }, (BitcoinStream bs, ref uint160[] items) =>
            {
                var l = items.ToList();
                bs.ReadWrite(ref l);
                items = l.ToArray();
            });
        }
        delegate void BitcoinStreamCoverageCoreDelegate<TItem>(BitcoinStream bs, ref TItem[] items);
        void BitcoinStreamCoverageCore<TItem>(TItem[] input, BitcoinStreamCoverageCoreDelegate<TItem> roundTrip)
        {
            var before = input.ToArray();
            var ms = new MemoryStream();
            BitcoinStream bs = new BitcoinStream(ms, true);
            bs.ConsensusFactory = Network.StratisMain.Consensus.ConsensusFactory;

            var before2 = input;
            roundTrip(bs, ref input);
            Array.Clear(input, 0, input.Length);
            ms.Position = 0;
            bs = new BitcoinStream(ms, false);
            bs.ConsensusFactory = Network.StratisMain.Consensus.ConsensusFactory;
            roundTrip(bs, ref input);
            if (!(input is byte[])) //Byte serialization reuse the input array
                Assert.True(before2 != input);
            AssertEx.CollectionEquals(before, input);
        }

        //[Fact]
        //[Trait("UnitTest", "UnitTest")]
        //public void CanSerializeInvalidTransactionsBackAndForth()
        //{
        //    Transaction.TimeStamp = true;
        //    Transaction before = Network.StratisMain.Consensus.ConsensusFactory.CreateTransaction();
        //    var versionBefore = before.Version;
        //    before.Outputs.Add(new TxOut());
        //    Transaction after = AssertClone(before);
        //    Assert.Equal(before.Version, after.Version);
        //    Assert.Equal(versionBefore, after.Version);
        //    Assert.True(after.Outputs.Count == 1);

        //    before = Network.StratisMain.Consensus.ConsensusFactory.CreateTransaction();
        //    after = AssertClone(before);
        //    Assert.Equal(before.Version, versionBefore);
        //}

        private Transaction AssertClone(Transaction before)
        {
            Transaction after = before.Clone(network: Network.StratisMain);
            Transaction after2 = null;

            MemoryStream ms = new MemoryStream();
            BitcoinStream stream = new BitcoinStream(ms, true);
            stream.TransactionOptions = NetworkOptions.None;
            stream.ConsensusFactory = Network.StratisMain.Consensus.ConsensusFactory;
            stream.ReadWrite(before);

            ms.Position = 0;

            stream = new BitcoinStream(ms, false);
            stream.TransactionOptions = NetworkOptions.Witness;
            stream.ConsensusFactory = Network.StratisMain.Consensus.ConsensusFactory;
            stream.ReadWrite(ref after2);

            Assert.Equal(after2.GetHash(), after.GetHash());
            Assert.Equal(before.GetHash(), after.GetHash());

            return after;
        }

        [Fact]
        [Trait("UnitTest", "UnitTest")]
        public void CanBuildWitTransaction()
        {
            Action<Transaction, TransactionBuilder> AssertEstimatedSize = (tx, b) =>
            {
                var expectedVSize = tx.GetVirtualSize();
                var actualVSize = b.EstimateSize(tx, true);
                var expectedSize = tx.GetSerializedSize();
                var actualSize = b.EstimateSize(tx, false);
                Assert.True(Math.Abs(expectedVSize - actualVSize) < Math.Abs(expectedVSize - actualSize));
                Assert.True(Math.Abs(expectedSize - actualSize) < Math.Abs(expectedSize - actualVSize));
                Assert.True(Math.Abs(expectedVSize - actualVSize) < Math.Abs(expectedSize - actualVSize));
                Assert.True(Math.Abs(expectedSize - actualSize) < Math.Abs(expectedVSize - actualSize));

                var error = (decimal)Math.Abs(expectedVSize - actualVSize) / Math.Min(expectedVSize, actualSize);
                Assert.True(error < 0.01m);
            };
            Key alice = new Key();
            Key bob = new Key();
            Transaction previousTx = null;
            Coin previousCoin = null;
            ScriptCoin witnessCoin = null;
            TransactionBuilder builder = null;
            Transaction signedTx = null;
            ScriptCoin scriptCoin = null;

            //P2WPKH
            previousTx = Network.StratisMain.Consensus.ConsensusFactory.CreateTransaction();
            previousTx.Outputs.Add(new TxOut(Money.Coins(1.0m), alice.PubKey.WitHash));
            previousCoin = previousTx.Outputs.AsCoins().First();

            builder = new TransactionBuilder(Network.StratisMain);
            builder.AddKeys(alice);
            builder.AddCoins(previousCoin);
            builder.Send(bob, Money.Coins(0.4m));
            builder.SendFees(Money.Satoshis(30000));
            builder.SetChange(alice);
            signedTx = builder.BuildTransaction(true);
            AssertEstimatedSize(signedTx, builder);
            Assert.True(builder.Verify(signedTx));

            //P2WSH
            previousTx = Network.StratisMain.Consensus.ConsensusFactory.CreateTransaction();
            previousTx.Outputs.Add(new TxOut(Money.Coins(1.0m), alice.PubKey.ScriptPubKey.WitHash));
            previousCoin = previousTx.Outputs.AsCoins().First();

            witnessCoin = new ScriptCoin(previousCoin, alice.PubKey.ScriptPubKey);
            builder = new TransactionBuilder(Network.StratisMain);
            builder.AddKeys(alice);
            builder.AddCoins(witnessCoin);
            builder.Send(bob, Money.Coins(0.4m));
            builder.SendFees(Money.Satoshis(30000));
            builder.SetChange(alice);
            signedTx = builder.BuildTransaction(true);
            AssertEstimatedSize(signedTx, builder);
            Assert.True(builder.Verify(signedTx));


            //P2SH(P2WPKH)
            previousTx = Network.StratisMain.Consensus.ConsensusFactory.CreateTransaction();
            previousTx.Outputs.Add(new TxOut(Money.Coins(1.0m), alice.PubKey.WitHash.ScriptPubKey.Hash));
            previousCoin = previousTx.Outputs.AsCoins().First();

            scriptCoin = new ScriptCoin(previousCoin, alice.PubKey.WitHash.ScriptPubKey);
            builder = new TransactionBuilder(Network.StratisMain);
            builder.AddKeys(alice);
            builder.AddCoins(scriptCoin);
            builder.Send(bob, Money.Coins(0.4m));
            builder.SendFees(Money.Satoshis(30000));
            builder.SetChange(alice);
            signedTx = builder.BuildTransaction(true);
            AssertEstimatedSize(signedTx, builder);
            Assert.True(builder.Verify(signedTx));

            //P2SH(P2WSH)
            previousTx = Network.StratisMain.Consensus.ConsensusFactory.CreateTransaction();
            previousTx.Outputs.Add(new TxOut(Money.Coins(1.0m), alice.PubKey.ScriptPubKey.WitHash.ScriptPubKey.Hash));
            previousCoin = previousTx.Outputs.AsCoins().First();

            witnessCoin = new ScriptCoin(previousCoin, alice.PubKey.ScriptPubKey);
            builder = new TransactionBuilder(Network.StratisMain);
            builder.AddKeys(alice);
            builder.AddCoins(witnessCoin);
            builder.Send(bob, Money.Coins(0.4m));
            builder.SendFees(Money.Satoshis(30000));
            builder.SetChange(alice);
            signedTx = builder.BuildTransaction(true);
            AssertEstimatedSize(signedTx, builder);
            Assert.True(builder.Verify(signedTx));

            //Can remove witness data from tx
            var signedTx2 = signedTx.WithOptions(NetworkOptions.None, Network.StratisMain.Consensus.ConsensusFactory);
            Assert.Equal(signedTx.GetHash(), signedTx2.GetHash());
            Assert.True(signedTx2.GetSerializedSize() < signedTx.GetSerializedSize());
        }

        [Fact]
        [Trait("UnitTest", "UnitTest")]
        public void CanCheckSegwitPubkey()
        {
            var a = new Script("OP_DUP 033fbe0a2aa8dc28ee3b2e271e3fedc7568529ffa20df179b803bf9073c11b6a8b OP_CHECKSIG OP_IF OP_DROP 0382fdfb0a3898bc6504f63204e7d15a63be82a3b910b5b865690dc96d1249f98c OP_ELSE OP_CODESEPARATOR 033fbe0a2aa8dc28ee3b2e271e3fedc7568529ffa20df179b803bf9073c11b6a8b OP_ENDIF OP_CHECKSIG");
            Assert.False(PayToWitTemplate.Instance.CheckScriptPubKey(Network.StratisMain, a));
            a = new Script("1 033fbe0a2aa8dc28ee3b2e271e3fedc7568529ffa20df179b803bf9073c1");
            Assert.True(PayToWitTemplate.Instance.CheckScriptPubKey(Network.StratisMain, a));

            foreach (int pushSize in new[] { 2, 10, 20, 32 })
            {
                a = new Script("1 " + String.Concat(Enumerable.Range(0, pushSize * 2).Select(_ => "0").ToArray()));
                Assert.True(PayToWitTemplate.Instance.CheckScriptPubKey(Network.StratisMain, a));
            }
            a = new Script("1 " + String.Concat(Enumerable.Range(0, 33 * 2).Select(_ => "0").ToArray()));
            Assert.False(PayToWitTemplate.Instance.CheckScriptPubKey(Network.StratisMain, a));
        }

        [Fact]
        [Trait("UnitTest", "UnitTest")]
        public void CanEstimatedFeesCorrectlyIfFeesChangeTransactionSize()
        {
            var redeem = PayToMultiSigTemplate.Instance.GenerateScriptPubKey(2, new Key().PubKey, new Key().PubKey, new Key().PubKey);
            var transactionBuilder = new TransactionBuilder(Network.StratisMain);
            transactionBuilder.AddCoins(new Coin(new OutPoint(uint256.Parse("75425c904289f21feef0cffab2081ba22030b633623115adf0780edad443e6c7"), 1), new TxOut("0.00010000", PayToScriptHashTemplate.Instance.GenerateScriptPubKey(redeem).GetDestinationAddress(Network.Main))).ToScriptCoin(redeem));
            transactionBuilder.AddCoins(new Coin(new OutPoint(uint256.Parse("75425c904289f21feef0cffab2081ba22030b633623115adf0780edad443e6c7"), 2), new TxOut("0.00091824", PayToScriptHashTemplate.Instance.GenerateScriptPubKey(redeem).GetDestinationAddress(Network.Main))).ToScriptCoin(redeem));
            transactionBuilder.AddCoins(new Coin(new OutPoint(uint256.Parse("75425c904289f21feef0cffab2081ba22030b633623115adf0780edad443e6c7"), 3), new TxOut("0.00100000", PayToScriptHashTemplate.Instance.GenerateScriptPubKey(redeem).GetDestinationAddress(Network.Main))).ToScriptCoin(redeem));
            transactionBuilder.AddCoins(new Coin(new OutPoint(uint256.Parse("75425c904289f21feef0cffab2081ba22030b633623115adf0780edad443e6c7"), 4), new TxOut("0.00100000", PayToScriptHashTemplate.Instance.GenerateScriptPubKey(redeem).GetDestinationAddress(Network.Main))).ToScriptCoin(redeem));
            transactionBuilder.AddCoins(new Coin(new OutPoint(uint256.Parse("75425c904289f21feef0cffab2081ba22030b633623115adf0780edad443e6c7"), 5), new TxOut("0.00246414", PayToScriptHashTemplate.Instance.GenerateScriptPubKey(redeem).GetDestinationAddress(Network.Main))).ToScriptCoin(redeem));
            transactionBuilder.AddCoins(new Coin(new OutPoint(uint256.Parse("75425c904289f21feef0cffab2081ba22030b633623115adf0780edad443e6c7"), 6), new TxOut("0.00250980", PayToScriptHashTemplate.Instance.GenerateScriptPubKey(redeem).GetDestinationAddress(Network.Main))).ToScriptCoin(redeem));
            transactionBuilder.AddCoins(new Coin(new OutPoint(uint256.Parse("75425c904289f21feef0cffab2081ba22030b633623115adf0780edad443e6c7"), 7), new TxOut("0.01000000", PayToScriptHashTemplate.Instance.GenerateScriptPubKey(redeem).GetDestinationAddress(Network.Main))).ToScriptCoin(redeem));
            transactionBuilder.Send(new Key().PubKey.GetAddress(Network.Main), "0.01000000");
            transactionBuilder.SetChange(new Key().PubKey.GetAddress(Network.Main));

            var feeRate = new FeeRate((long)32563);
            var estimatedFeeBefore = transactionBuilder.EstimateFees(feeRate);
            //Adding the estimated fees will cause 6 more coins to be included, so let's verify the actual sent fees take that into account
            transactionBuilder.SendEstimatedFees(feeRate);
            var tx = transactionBuilder.BuildTransaction(false);
            var estimation = transactionBuilder.EstimateFees(tx, feeRate);
            Assert.Equal(estimation, tx.GetFee(transactionBuilder.FindSpentCoins(tx)));
            Assert.Equal(estimatedFeeBefore, estimation);
        }

        [Fact]
        [Trait("UnitTest", "UnitTest")]
        public void CanBuildTransaction()
        {
            var keys = Enumerable.Range(0, 5).Select(i => new Key()).ToArray();

            var multiSigPubKey = PayToMultiSigTemplate.Instance.GenerateScriptPubKey(2, keys.Select(k => k.PubKey).Take(3).ToArray());
            var pubKeyPubKey = PayToPubkeyTemplate.Instance.GenerateScriptPubKey(keys[4].PubKey);
            var pubKeyHashPubKey = PayToPubkeyHashTemplate.Instance.GenerateScriptPubKey(keys[4].PubKey.Hash);
            var scriptHashPubKey1 = PayToScriptHashTemplate.Instance.GenerateScriptPubKey(multiSigPubKey.Hash);
            var scriptHashPubKey2 = PayToScriptHashTemplate.Instance.GenerateScriptPubKey(pubKeyPubKey.Hash);
            var scriptHashPubKey3 = PayToScriptHashTemplate.Instance.GenerateScriptPubKey(pubKeyHashPubKey.Hash);


            var coins = new[] { multiSigPubKey, pubKeyPubKey, pubKeyHashPubKey }.Select((script, i) =>
                new Coin
                    (
                    new OutPoint(Rand(), i),
                    new TxOut(new Money((i + 1) * Money.COIN), script)
                    )).ToList();

            var scriptCoins =
                new[] { scriptHashPubKey1, scriptHashPubKey2, scriptHashPubKey3 }
                .Zip(new[] { multiSigPubKey, pubKeyPubKey, pubKeyHashPubKey },
                    (script, redeem) => new
                    {
                        script,
                        redeem
                    })
                .Select((_, i) =>
                ScriptCoin.Create
                    (Network.StratisMain,
                    new OutPoint(Rand(), i),
                    new TxOut(new Money((i + 1) * Money.COIN), _.script), _.redeem
                    )).ToList();

            var witCoins =
            new[] { scriptHashPubKey1, scriptHashPubKey2, scriptHashPubKey3 }
            .Zip(new[] { multiSigPubKey, pubKeyPubKey, pubKeyHashPubKey },
                (script, redeem) => new
                {
                    script,
                    redeem
                })
            .Select((_, i) =>
            ScriptCoin.Create
            (Network.StratisMain,
                new OutPoint(Rand(), i),
                new TxOut(new Money((i + 1) * Money.COIN), _.redeem.WitHash.ScriptPubKey.Hash),
                _.redeem
                )).ToList();
            var a = witCoins.Select(c => c.Amount).Sum();
            var allCoins = coins.Concat(scriptCoins).Concat(witCoins).ToArray();
            var destinations = keys.Select(k => k.PubKey.GetAddress(Network.Main)).ToArray();

            var txBuilder = new TransactionBuilder(0, Network.StratisMain);
            txBuilder.StandardTransactionPolicy = EasyPolicy;
            var tx = txBuilder
                .AddCoins(allCoins)
                .AddKeys(keys)
                .Send(destinations[0], Money.Parse("6") * 2)
                .Send(destinations[2], Money.Parse("5"))
                .Send(destinations[2], Money.Parse("0.9999"))
                .SendFees(Money.Parse("0.0001"))
                .SetChange(destinations[3])
                .BuildTransaction(true);
            Assert.True(txBuilder.Verify(tx, "0.0001"));

            Assert.Equal(3, tx.Outputs.Count);

            txBuilder = new TransactionBuilder(0, Network.StratisMain);
            txBuilder.StandardTransactionPolicy = EasyPolicy;
            tx = txBuilder
               .AddCoins(allCoins)
               .AddKeys(keys)
               .SetGroupName("test")
               .Send(destinations[0], Money.Parse("6") * 2)
               .Send(destinations[2], Money.Parse("5"))
               .Send(destinations[2], Money.Parse("0.9998"))
               .SendFees(Money.Parse("0.0001"))
               .SetChange(destinations[3])
               .BuildTransaction(true);

            Assert.Equal(4, tx.Outputs.Count); //+ Change

            txBuilder.Send(destinations[4], Money.Parse("1"));
            var ex = Assert.Throws<NotEnoughFundsException>(() => txBuilder.BuildTransaction(true));
            Assert.True(ex.Group == "test");
            Assert.True((Money)ex.Missing == Money.Parse("0.9999"));
            //Can sign partially
            txBuilder = new TransactionBuilder(0, Network.StratisMain);
            txBuilder.StandardTransactionPolicy = EasyPolicy;
            tx = txBuilder
                    .AddCoins(allCoins)
                    .AddKeys(keys.Skip(2).ToArray())  //One of the multi key missing
                    .Send(destinations[0], Money.Parse("6") * 2)
                    .Send(destinations[2], Money.Parse("5"))
                    .Send(destinations[2], Money.Parse("0.9998"))
                    .SendFees(Money.Parse("0.0001"))
                    .SetChange(destinations[3])
                    .Shuffle()
                    .BuildTransaction(true);
            Assert.False(txBuilder.Verify(tx, "0.0001"));

            txBuilder = new TransactionBuilder(0, Network.StratisMain);
            tx = txBuilder
                    .AddKeys(keys[0])
                    .AddCoins(allCoins)
                    .SignTransaction(tx);

            Assert.True(txBuilder.Verify(tx));

            //Test if signing separatly
            txBuilder = new TransactionBuilder(0, Network.StratisMain);
            txBuilder.StandardTransactionPolicy = EasyPolicy;
            tx = txBuilder
                    .AddCoins(allCoins)
                    .AddKeys(keys.Skip(2).ToArray())  //One of the multi key missing
                    .Send(destinations[0], Money.Parse("6") * 2)
                    .Send(destinations[2], Money.Parse("5"))
                    .Send(destinations[2], Money.Parse("0.9998"))
                    .SendFees(Money.Parse("0.0001"))
                    .SetChange(destinations[3])
                    .Shuffle()
                    .BuildTransaction(false);

            var signed1 = txBuilder.SignTransaction(tx);

            txBuilder = new TransactionBuilder(0, Network.StratisMain);
            var signed2 = txBuilder
                    .AddKeys(keys[0])
                    .AddCoins(allCoins)
                    .SignTransaction(tx);

            Assert.False(txBuilder.Verify(signed1));
            Assert.False(txBuilder.Verify(signed2));

            txBuilder = new TransactionBuilder(0, Network.StratisMain);
            txBuilder.StandardTransactionPolicy = EasyPolicy;
            tx = txBuilder
                .AddCoins(allCoins)
                .CombineSignatures(signed1, signed2);
            Assert.True(txBuilder.Verify(tx));

            //Check if can deduce scriptPubKey from P2SH and P2SPKH scriptSig
            allCoins = new[]
                {
                    RandomCoin(Money.Parse("1.0"), keys[0].PubKey.Hash.ScriptPubKey, false),
                    RandomCoin(Money.Parse("1.0"), keys[0].PubKey.Hash.ScriptPubKey, false),
                    RandomCoin(Money.Parse("1.0"), keys[1].PubKey.Hash.ScriptPubKey, false)
                };

            txBuilder = new TransactionBuilder(0, Network.StratisMain);
            txBuilder.StandardTransactionPolicy = EasyPolicy;
            tx =
                txBuilder.AddCoins(allCoins)
                     .Send(destinations[0], Money.Parse("3.0"))
                     .BuildTransaction(false);

            signed1 = new TransactionBuilder(0, Network.StratisMain)
                        .AddCoins(allCoins)
                        .AddKeys(keys[0])
                        .SignTransaction(tx);

            signed2 = new TransactionBuilder(0, Network.StratisMain)
                        .AddCoins(allCoins)
                        .AddKeys(keys[1])
                        .SignTransaction(tx);

            Assert.False(txBuilder.Verify(signed1));
            Assert.False(txBuilder.Verify(signed2));

            tx = new TransactionBuilder(0, Network.StratisMain)
                .CombineSignatures(signed1, signed2);

            Assert.True(txBuilder.Verify(tx));

            //Using the same set of coin in 2 group should not use two times the sames coins
            for (int i = 0; i < 3; i++)
            {
                txBuilder = new TransactionBuilder(Network.StratisMain);
                txBuilder.StandardTransactionPolicy = EasyPolicy;
                tx =
                    txBuilder
                    .AddCoins(allCoins)
                    .AddKeys(keys)
                    .Send(destinations[0], Money.Parse("2.0"))
                    .Then()
                    .AddCoins(allCoins)
                    .AddKeys(keys)
                    .Send(destinations[0], Money.Parse("1.0"))
                    .BuildTransaction(true);
                Assert.True(txBuilder.Verify(tx));
            }
        }

        private uint256 Rand()
        {
            return new uint256(RandomUtils.GetBytes(32));
        }

        [Fact]
        [Trait("UnitTest", "UnitTest")]
        //https://gist.github.com/gavinandresen/3966071
        public void CanBuildTransactionWithDustPrevention()
        {
            var bob = new Key();
            var alice = new Key();
            var tx = Network.StratisMain.Consensus.ConsensusFactory.CreateTransaction();
            tx.Outputs.AddRange(new[]
            {
                new TxOut(Money.Coins(1.0m), bob)
            });

            var coins = tx.Outputs.AsCoins().ToArray();

            var builder = new TransactionBuilder(Network.StratisMain);
            builder.StandardTransactionPolicy = EasyPolicy.Clone();
            builder.StandardTransactionPolicy.MinRelayTxFee = new FeeRate(new Money(1000));

            Func<Transaction> create = () => builder
                .AddCoins(coins)
                .AddKeys(bob)
                .Send(alice, Money.Coins(0.99m))
                .Send(alice, Money.Satoshis(500))
                .Send(TxNullDataTemplate.Instance.GenerateScriptPubKey(new byte[] { 1, 2 }), Money.Zero)
                .SendFees(Money.Coins(0.0001m))
                .SetChange(bob)
                .BuildTransaction(true);

            var signed = create();

            Assert.True(signed.Outputs.Count == 3);
            Assert.True(builder.Verify(signed, Money.Coins(0.0001m)));
            builder.DustPrevention = false;

            TransactionPolicyError[] errors;
            Assert.False(builder.Verify(signed, Money.Coins(0.0001m), out errors));
            var ex = (NotEnoughFundsPolicyError)errors.Single();
            Assert.True((Money)ex.Missing == Money.Parse("-0.00000500"));

            builder = new TransactionBuilder(Network.StratisMain);
            builder.DustPrevention = false;
            builder.StandardTransactionPolicy = EasyPolicy.Clone();
            builder.StandardTransactionPolicy.MinRelayTxFee = new FeeRate(new Money(1000));
            signed = create();
            Assert.True(signed.Outputs.Count == 4);
            Assert.False(builder.Verify(signed, out errors));
            Assert.True(errors.Length == 1);
            Assert.True(errors[0] is DustPolicyError);
        }

        [Fact]
        [Trait("UnitTest", "UnitTest")]
        //https://gist.github.com/gavinandresen/3966071
        public void CanPartiallySignTransaction()
        {
            var network = Network.StratisMain;
            var privKeys = new[]{"7R3MeCSVTTzp3w3Ny4g7RWpvMYu7CfuERZJcPqn1VRL3kyV9A2p",
                        "7R41movhhKW2ZencnZvzcoDssFpKfNCv4yRqHnXco85rBLN1C2D",
                        "7Qidst55wkYRJpJN4aEnGjz64Mnf7BrSehVuX2HqWWPpYNEkqQJ"}
                        .Select(k => new BitcoinSecret(k).PrivateKey).ToArray();

            //First: combine the three keys into a multisig address
            var redeem = PayToMultiSigTemplate.Instance.GenerateScriptPubKey(2, privKeys.Select(k => k.PubKey).ToArray());
            var scriptAddress = redeem.Hash.GetAddress(network);
            Assert.Equal("sgs9e5cF7ykb3ZXRztgwMhiGwjRF7hRkvn", scriptAddress.ToString());

            // Next, create a transaction to send funds into that multisig. Transaction d6f72... is
            // an unspent transaction in my wallet (which I got from the 'listunspent' RPC call):
            // Taken from example
            var fundingTransaction = Transaction.Load("01000000ec7b1a580189632848f99722915727c5c75da8db2dbf194342a0429828f66ff88fab2af7d6000000008b483045022100abbc8a73fe2054480bda3f3281da2d0c51e2841391abd4c09f4f908a2034c18d02205bc9e4d68eafb918f3e9662338647a4419c0de1a650ab8983f1d216e2a31d8e30141046f55d7adeff6011c7eac294fe540c57830be80e9355c83869c9260a4b8bf4767a66bacbd70b804dc63d5beeb14180292ad7f3b083372b1d02d7a37dd97ff5c9effffffff0140420f000000000017a914f815b036d9bbbce5e9f2a00abd1bf3dc91e955108700000000", Network.StratisMain);

            // Create the spend-from-multisig transaction. Since the fund-the-multisig transaction
            // hasn't been sent yet, I need to give txid, scriptPubKey and redeemScript:
            var spendTransaction = Network.StratisMain.Consensus.ConsensusFactory.CreateTransaction();
            spendTransaction.Inputs.Add(new TxIn()
            {
                PrevOut = new OutPoint(fundingTransaction.GetHash(), 0),
            });
            spendTransaction.Outputs.Add(new TxOut()
            {
                Value = "0.01000000",
                ScriptPubKey = new Script("OP_DUP OP_HASH160 ae56b4db13554d321c402db3961187aed1bbed5b OP_EQUALVERIFY OP_CHECKSIG")
            });

            spendTransaction.Inputs[0].ScriptSig = redeem; //The redeem should be in the scriptSig before signing

            var partiallySigned = spendTransaction.Clone(network: Network.StratisMain);
            //... Now I can partially sign it using one private key:

            partiallySigned.Sign(Network.StratisMain, privKeys[0], true);

            //the other private keys (note the "hex" result getting longer):
            partiallySigned.Sign(Network.StratisMain, privKeys[1], true);

            AssertCorrectlySigned(partiallySigned, fundingTransaction.Outputs[0].ScriptPubKey, allowHighS);

            //Verify the transaction from the gist is also correctly signed
            var gistTransaction = Transaction.Load("010000009d4f1b5801e1f87273f4e266d0f2d08a4a08807dc2c2e8f6e47bcc488201652a03778de19600000000fd5e0100483045022100d62e6327a72ca014778d87ba225ef8fc08610e2345fe1c543bb429777f82052a02207832b67b2f03bd8bfdfd79597a51a269c3f569fcd89a347db370a07146292c7501483045022100eff296780357c91f1b1334011e11150dac30de70be3d428e4799fd66456055ee02205313912c3c17e59533e1aa86c7526a365faef59c2dd55dd3bb5292cbada52eb9014cc952410491bba2510912a5bd37da1fb5b1673010e43d2c6d812c514e91bfa9f2eb129e1c183329db55bd868e209aac2fbc02cb33d98fe74bf23f0c235d6126b1d8334f864104865c40293a680cb9c020e7b1e106d8c1916d3cef99aa431a56d253e69256dac09ef122b1a986818a7cb624532f062c1d1f8722084861c5c3291ccffef4ec687441048d2455d2403e08708fc1f556002f1b6cd83f992d085097f9974ab08a28838f07896fbab08f39495e15fa6fad6edbfb1e754e35fa1c7844c41f322a1863d4621353aeffffffff0140420f00000000001976a914ae56b4db13554d321c402db3961187aed1bbed5b88ac00000000", Network.StratisMain);

            AssertCorrectlySigned(gistTransaction, fundingTransaction.Outputs[0].ScriptPubKey, allowHighS); //One sig in the hard code tx is high

            //Can sign out of order
            partiallySigned = spendTransaction.Clone(network: Network.StratisMain);
            partiallySigned.Sign(Network.StratisMain, privKeys[2], true);
            partiallySigned.Sign(Network.StratisMain, privKeys[0], true);
            AssertCorrectlySigned(partiallySigned, fundingTransaction.Outputs[0].ScriptPubKey);

            //Can sign multiple inputs
            partiallySigned = spendTransaction.Clone(network: Network.StratisMain);
            partiallySigned.Inputs.Add(new TxIn()
            {
                PrevOut = new OutPoint(fundingTransaction.GetHash(), 1),
            });
            partiallySigned.Inputs[1].ScriptSig = redeem; //The redeem should be in the scriptSig before signing
            partiallySigned.Sign(Network.StratisMain, privKeys[2], true);
            partiallySigned.Sign(Network.StratisMain, privKeys[0], true);
        }

        private void AssertCorrectlySigned(Transaction tx, Script scriptPubKey, ScriptVerify scriptVerify = ScriptVerify.Standard)
        {
            for (int i = 0; i < tx.Inputs.Count; i++)
            {
                Assert.True(Script.VerifyScript(Network.StratisMain, scriptPubKey, tx, i, null, scriptVerify));
            }
        }

        static StandardTransactionPolicy EasyPolicy = new StandardTransactionPolicy(Network.StratisMain)
        {
            MaxTransactionSize = null,
            MaxTxFee = null,
            MinRelayTxFee = null,
            ScriptVerify = ScriptVerify.Standard & ~ScriptVerify.LowS
        };

        static StandardTransactionPolicy RelayPolicy = new StandardTransactionPolicy(Network.StratisMain)
        {
            MaxTransactionSize = null,
            MaxTxFee = null,
            MinRelayTxFee = new FeeRate(Money.Satoshis(5000)),
            ScriptVerify = ScriptVerify.Standard & ~ScriptVerify.LowS
        };

        //[Trait("UnitTest", "UnitTest")]
        //[Fact]
        private void CanMutateSignature()
        {
            // test is disabled for now

            Transaction funding = Transaction.Load("0100000070b2b357014473839a1b714fc2a4d40a0f7591ae34027f776b0fc4441dcc0d48248411bc5c020000004847304402201cca79f56f1ecae454ebf56702d5c518674fe76f8830efccb56158c3af23946e0220128daad11ed40f25f36b752f5a98c3027312e2f8fe7371fe352db9ceb98f4b5901ffffffff03000000000000000000400788a12000000023210379a3e0dba7f8739ce5730a0afd22110d56a24a86114697b4b802c48a937106e0ac400788a12000000023210379a3e0dba7f8739ce5730a0afd22110d56a24a86114697b4b802c48a937106e0ac00000000", Network.StratisMain);

            Transaction spending = Transaction.Load("0100000080c3af5701b3436109108f717be2eeaac32482cad8d60944826fe09f97069abafdc4bebaf602000000484730440220284494bd9bbd60857f0936e2fa9673a9c15b5079bb192c88747c874a000f379f02204c6caa1ec9ef4153f670e0959f727001f8576ca4b6c59bca47d079153c7e937001ffffffff03000000000000000000802d1a3d4100000023210379a3e0dba7f8739ce5730a0afd22110d56a24a86114697b4b802c48a937106e0ac802d1a3d4100000023210379a3e0dba7f8739ce5730a0afd22110d56a24a86114697b4b802c48a937106e0ac00000000", Network.StratisMain);


            TransactionBuilder builder = new TransactionBuilder(Network.StratisMain);
            builder.StandardTransactionPolicy = EasyPolicy;
            builder.AddCoins(funding.Outputs.AsCoins());
            Assert.True(builder.Verify(spending));

            foreach (var input in spending.Inputs.AsIndexedInputs())
            {
                var ops = input.TxIn.ScriptSig.ToOps().ToArray();
                foreach (var sig in ops.Select(o =>
                {
                    try
                    {
                        return new TransactionSignature(o.PushData);
                    }
                    catch
                    {
                        return null;
                    }
                })
                    .Select((sig, i) => new
                    {
                        sig,
                        i
                    })
                    .Where(i => i.sig != null))
                {
                    ops[sig.i] = Op.GetPushOp(sig.sig.MakeCanonical().ToBytes());
                }
                input.TxIn.ScriptSig = new Script(ops);
            }
            Assert.True(builder.Verify(spending));
        }
        ScriptVerify allowHighS = ScriptVerify.Standard & ~ScriptVerify.LowS;
        [Fact]
        [Trait("UnitTest", "UnitTest")]
        public void CanUseLockTime()
        {
            var tx = Network.StratisMain.Consensus.ConsensusFactory.CreateTransaction();
            tx.LockTime = new LockTime(4);
            var clone = tx.Clone(network: Network.StratisMain);
            Assert.Equal(tx.LockTime, clone.LockTime);

            Assert.Equal("Height : 0", new LockTime().ToString());
            Assert.Equal(3, (int)new LockTime(3));
            Assert.Equal((uint)3, (uint)new LockTime(3));
            Assert.Throws<InvalidOperationException>(() => (DateTimeOffset)new LockTime(3));

            var now = DateTimeOffset.UtcNow;
            Assert.Equal("Date : " + now, new LockTime(now).ToString());
            Assert.Equal((int)Utils.DateTimeToUnixTime(now), (int)new LockTime(now));
            Assert.Equal(Utils.DateTimeToUnixTime(now), (uint)new LockTime(now));
            Assert.Equal(now.ToString(), ((DateTimeOffset)new LockTime(now)).ToString());
        }

        [Fact]
        [Trait("UnitTest", "UnitTest")]
        //http://brainwallet.org/#tx
        public void CanGetTransactionErrors()
        {
            Key bob = new Key();
            Key alice = new Key();

            var funding = Network.StratisMain.Consensus.ConsensusFactory.CreateTransaction();
            funding.Outputs.Add(new TxOut(Money.Coins(1.0m), bob));
            funding.Outputs.Add(new TxOut(Money.Coins(1.1m), bob));
            funding.Outputs.Add(new TxOut(Money.Coins(1.2m), alice));

            var spending = Network.StratisMain.Consensus.ConsensusFactory.CreateTransaction();
            spending.Inputs.Add(new TxIn(new OutPoint(funding, 0)));
            spending.Inputs.Add(new TxIn(new OutPoint(funding, 0))); //Duplicate
            spending.Inputs.Add(new TxIn(new OutPoint(funding, 1)));
            spending.Inputs.Add(new TxIn(new OutPoint(funding, 2))); //Alice will not sign

            spending.Outputs.Add(new TxOut(Money.Coins(4.0m), bob));


            TransactionPolicyError[] errors = null;
            TransactionBuilder builder = new TransactionBuilder(Network.StratisMain);
            builder.StandardTransactionPolicy = EasyPolicy;
            builder.AddKeys(bob);
            builder.AddCoins(funding.Outputs.AsCoins());
            builder.SignTransactionInPlace(spending);
            Assert.False(builder.Verify(spending, Money.Coins(1.0m), out errors));

            var dup = errors.OfType<DuplicateInputPolicyError>().Single();
            AssertEx.CollectionEquals(new uint[] { 0, 1 }, dup.InputIndices);
            AssertEx.Equals(new OutPoint(funding, 0), dup.OutPoint);

            var script = errors.OfType<ScriptPolicyError>().Single();
            AssertEx.Equals(alice.ScriptPubKey, script.ScriptPubKey);
            AssertEx.Equals(3, script.InputIndex);

            var fees = errors.OfType<NotEnoughFundsPolicyError>().Single();
            Assert.Equal(fees.Missing, Money.Coins(0.7m));

            spending.Inputs.Add(new TxIn(new OutPoint(funding, 3))); //Coins not found
            builder.Verify(spending, Money.Coins(1.0m), out errors);
            var coin = errors.OfType<CoinNotFoundPolicyError>().Single();
            Assert.Equal(4UL, coin.InputIndex);
            Assert.Equal(3UL, coin.OutPoint.N);
        }

        //[Fact]
        //[Trait("UnitTest", "UnitTest")]
        private void CanCheckSegwitSig()
        {
            // SegWit test disabled for now

            Transaction tx = Transaction.Load("010000000001015d896079097272b13ed9cb22acfabeca9ce83f586d98cc15a08ea2f9c558013b0300000000ffffffff01605af40500000000160014a8cbb5eca9af499cecaa08457690ab367f23d95b0247304402200b6baba4287f3321ae4ec6ba66420d9a48c3f3bc331603e7dca6b12ca75cce6102207fa582041b025605c0474b99a2d3ab5080d6ea14ae3a50b7de92596abf40fb4b012102cdfc0f4701e0c8db3a0913de5f635d0ea76663a8f80925567358d558603fae3500000000", Network.StratisMain);
            CanCheckSegwitSigCore(tx, 0, Money.Coins(1.0m));

            Transaction toCheck = Transaction.Load("01000000000103b019e2344634c5b34aeb867f2cd8b09dbbd95b5bf8c5d56d58be1dd9077f9d3a00000000da0047304402201b2be1016abd4df4ca699e0430b97bc8dcd4c1c90b6a6ee382be75f42956566402205ab38fddace15ba4b2c4dbacc6793bb1f35a371aa8386f1348bd65dfeda9657201483045022100db1dbea1a5d05ff7daf6d106931ab701a29d2dddd8cd7781e9eb7fefd31139790220319eb8a238e6c635ebe2960f5960eeb96371f5a38503cf41aa89a33807c8b6a50147522102a96e9843b846b8cc3277ea54638f1454378219854ef89c81a8a4e9217f1f3ca02103d5feb2e2f2fa1403ede18aaac7631dd2c9a893953a9ab338e7d9fa749d91f03b52aeffffffffb019e2344634c5b34aeb867f2cd8b09dbbd95b5bf8c5d56d58be1dd9077f9d3a01000000db00483045022100aec68f5760337efdf425007387f094df284a576e824492597b0d046e038034100220434cb22f056e97cd823a13751c482a9f2d3fb956abcfa69db4dcd2679379070101483045022100c7ce0a9617cbcaa9308758092d336b228f67d358ad25a786711a87a29e2f72d102203d608bf6a4416e9493a5d89552633da300e9a237811e9affea3cda3320a3257c0147522102c4bd91a554815c73814848b311051c43ad6a75810269e1ff0eb9c13d828fc6fb21031035e69a48e04bc4d6315590620f784ab79d8369d122bd45ad7e77c81ac1cb1c52aeffffffffbcf750fad5ddd1909d8b3e2edda94f7ae3c866952932823763291b9467e3b9580000000023220020e0be53749d09a8e2d3843633cf11133e51e73944334d11a147f1ae53f1c3dfe5ffffffff019cbaf0080000000017a9148d52e4999751ec43c07eb371119f8c45047d26dc870000040047304402205bdc03fac6c3be92309e4fdd1572147ca56210dbb4413539874a4e3b0670ac0b02206422cd069e6078bcdc8f698ff77aed65566b6fa1ff028cc322d14d036d2c192401473044022022fa0bda2e8e21716b9d74499665e4f31cbcf2bf49d0b535188e7e196e8e90d8022076ad55655fbd54637c0cf5bbd7f07905446e23a621f82a940cb07677dab2f8fe0147522102d01cf4abc1b6c22cc0e0e43e5277f1a7fb544eca52244cd4cb88bef5943c5563210284a2ffb3e6b6ac0ac9444b0ecd9856f79b53bbd3100894ec6dc80e6e956edbeb52ae00000000", Network.StratisMain);

            ScriptError error;
            Assert.True(toCheck.Inputs.AsIndexedInputs().Skip(0).First().VerifyScript(Network.StratisMain, new Script("OP_HASH160 442afa4f034468652c571202da0bf277cb729def OP_EQUAL"), Money.Satoshis(100000), ScriptVerify.Mandatory, out error));
        }

        private static void CanCheckSegwitSigCore(Transaction tx, int input, Money amount, string scriptCodeHex = null)
        {
            Script scriptCode = null;
            if (scriptCodeHex == null)
            {
                var param1 = PayToWitPubKeyHashTemplate.Instance.ExtractWitScriptParameters(Network.StratisMain, tx.Inputs[input].WitScript);
                Assert.NotNull(param1);
                var param2 = PayToWitPubKeyHashTemplate.Instance.ExtractScriptPubKeyParameters(Network.StratisMain, param1.PublicKey.GetSegwitAddress(Network.Main).Hash.ScriptPubKey);
                Assert.Equal(param1.PublicKey.WitHash, param2);
                scriptCode = param1.ScriptPubKey;
            }
            else
            {
                scriptCode = new Script(Encoders.Hex.DecodeData(scriptCodeHex));
            }

            ScriptError err;
            var r = Script.VerifyScript(Network.StratisMain, scriptCode, tx, 0, amount, out err);
            Assert.True(r);
        }

        [Fact]
        [Trait("UnitTest", "UnitTest")]
        public void CanParseWitTransaction()
        {
            var hex = "01000000ec7b1a580001015d896079097272b13ed9cb22acfabeca9ce83f586d98cc15a08ea2f9c558013b0300000000ffffffff01605af40500000000160014a8cbb5eca9af499cecaa08457690ab367f23d95b0247304402200b6baba4287f3321ae4ec6ba66420d9a48c3f3bc331603e7dca6b12ca75cce6102207fa582041b025605c0474b99a2d3ab5080d6ea14ae3a50b7de92596abf40fb4b012102cdfc0f4701e0c8db3a0913de5f635d0ea76663a8f80925567358d558603fae3500000000";
            Transaction tx = Transaction.Load(hex, Network.StratisMain);
            var bytes = tx.ToBytes();
            Assert.Equal(Encoders.Hex.EncodeData(bytes), hex);

            Assert.Equal("0d66186b23359c2ea9e4f87f0d5784c23025be8f077c4c87a34454c115afeaac", tx.GetHash().ToString());
            Assert.Equal("fee5cfa83e2fe1e516788963b00412667d70c1667609fa73f3bfe9dc6254689d", tx.GetWitHash().ToString());

            var noWit = tx.WithOptions(NetworkOptions.None, Network.StratisMain.Consensus.ConsensusFactory);
            Assert.True(noWit.GetSerializedSize() < tx.GetSerializedSize());

            tx = Transaction.Load("01000000ec7b1a580001015d896079097272b13ed9cb22acfabeca9ce83f586d98cc15a08ea2f9c558013b0200000000ffffffff01605af40500000000160014a8cbb5eca9af499cecaa08457690ab367f23d95b02483045022100d3edd272c4ff247c36a1af34a2394859ece319f61ee85f759b94ec0ecd61912402206dbdc7c6ca8f7279405464d2d935b5e171dfd76656872f76399dbf333c0ac3a001fd08020000000000000000000000000000000000000000000000000000000000000000000000000000000000000000000000000000000000000000000000000000000000000000000000000000000000000000000000000000000000000000000000000000000000000000000000000000000000000000000000000000000000000000000000000000000000000000000000000000000000000000000000000000000000000000000000000000000000000000000000000000000000000000000000000000000000000000000000000000000000000000000000000000000000000000000000000000000000000000000000000000000000000000000000000000000000000000000000000000000000000000000000000000000000000000000000000000000000000000000000000000000000000000000000000000000000000000000000000000000000000000000000000000000000000000000000000000000000000000000000000000000000000000000000000000000000000000000000000000000000000000000000000000000000000000000000000000000000000000000000000000000000000000000000000000000000000000000000000000000000000000000000000000000000000000000000000000000000000000000000000000000000000000000000000000000000000000000000000000000000000000000000000000000100000000", Network.StratisMain);

            ScriptError error;
            Assert.False(tx.Inputs.AsIndexedInputs().First().VerifyScript(Network.StratisMain, new Script("0 b7854eb547106248b136ca2bf48d8df2f1167588"), out error));
            Assert.Equal(ScriptError.EqualVerify, error);
        }

        //[Fact]
        //[Trait("UnitTest", "UnitTest")]
        private void bip143Test()
        {
            // this test is disable dor now as it is part of SegWit
            Transaction tx = Transaction.Load("0100000002fff7f7881a8099afa6940d42d1e7f6362bec38171ea3edf433541db4e4ad969f0000000000eeffffffef51e1b804cc89d182d279655c3aa89e815b1b309fe287d9b2b55d57b90ec68a0100000000ffffffff02202cb206000000001976a9148280b37df378db99f66f85c95a783a76ac7a6d5988ac9093510d000000001976a9143bde42dbee7e4dbe6a21b2d50ce2f0167faa815988ac11000000", Network.StratisMain);
            var h = Script.SignatureHash(Network.StratisMain, new Script(Encoders.Hex.DecodeData("76a9141d0f172a0ecb48aee1be1f2687d2963ae33f71a188ac")), tx, 1, SigHash.All, Money.Satoshis(0x23c34600L), HashVersion.Witness);
            Assert.Equal(new uint256(Encoders.Hex.DecodeData("c37af31116d1b27caf68aae9e3ac82f1477929014d5b917657d0eb49478cb670"), true), h);
        }
        [Fact]
        [Trait("UnitTest", "UnitTest")]
        public void witnessHasPushSizeLimit()
        {
            Key bob = new Key();
            Transaction tx = Network.StratisMain.Consensus.ConsensusFactory.CreateTransaction();
            tx.Outputs.Add(new TxOut(Money.Coins(1.0m), bob.PubKey.ScriptPubKey.WitHash));
            ScriptCoin coin = new ScriptCoin(tx.Outputs.AsCoins().First(), bob.PubKey.ScriptPubKey);

            Transaction spending = Network.StratisMain.Consensus.ConsensusFactory.CreateTransaction();
            spending.AddInput(tx, 0);
            spending.Sign(Network.StratisMain, bob, coin);
            ScriptError error;
            Assert.True(spending.Inputs.AsIndexedInputs().First().VerifyScript(Network.StratisMain, coin, out error));
            spending.Inputs[0].WitScript = new WitScript(new[] { new byte[521] }.Concat(spending.Inputs[0].WitScript.Pushes).ToArray());
            Assert.False(spending.Inputs.AsIndexedInputs().First().VerifyScript(Network.StratisMain, coin, out error));
            Assert.Equal(ScriptError.PushSize, error);
        }

        [Fact]
        [Trait("UnitTest", "UnitTest")]
        //http://brainwallet.org/#tx
        public void CanParseTransaction()
        {
            var tests = TestCase.read_json(TestDataLocations.DataFolder(@"can_parse_transaction.json"));

            foreach (var test in tests.Select(t => t.GetDynamic(0)))
            {
                string raw = test.Raw;
                Transaction tx = Transaction.Load(raw, Network.StratisMain);
                Assert.Equal((int)test.JSON.vin_sz, tx.Inputs.Count);
                Assert.Equal((int)test.JSON.vout_sz, tx.Outputs.Count);
                Assert.Equal((uint)test.JSON.lock_time, (uint)tx.LockTime);

                for (int i = 0; i < tx.Inputs.Count; i++)
                {
                    var actualVIn = tx.Inputs[i];
                    var expectedVIn = test.JSON.@in[i];
                    Assert.Equal(uint256.Parse((string)expectedVIn.prev_out.hash), actualVIn.PrevOut.Hash);
                    Assert.Equal((uint)expectedVIn.prev_out.n, actualVIn.PrevOut.N);
                    if (expectedVIn.sequence != null)
                        Assert.Equal((uint)expectedVIn.sequence, (uint)actualVIn.Sequence);
                    Assert.Equal((string)expectedVIn.scriptSig, actualVIn.ScriptSig.ToString());
                    //Can parse the string
                    Assert.Equal((string)expectedVIn.scriptSig, (string)expectedVIn.scriptSig.ToString());
                }

                for (int i = 0; i < tx.Outputs.Count; i++)
                {
                    var actualVOut = tx.Outputs[i];
                    var expectedVOut = test.JSON.@out[i];
                    Assert.Equal((string)expectedVOut.scriptPubKey, actualVOut.ScriptPubKey.ToString());
                    Assert.Equal(Money.Parse((string)expectedVOut.value), actualVOut.Value);
                }
                var hash = (string)test.JSON.hash;
                var expectedHash = new uint256(Encoders.Hex.DecodeData(hash), false);
                Assert.Equal(expectedHash, tx.GetHash());
            }
        }

        //[Fact]
        //http://bitcoin.stackexchange.com/questions/25814/ecdsa-signature-and-the-z-value
        //http://www.nilsschneider.net/2013/01/28/recovering-bitcoin-private-keys.html
        private void PlayingWithSignatures()
        {
            var script1 = new Script("30440220d47ce4c025c35ec440bc81d99834a624875161a26bf56ef7fdc0f5d52f843ad1022044e1ff2dfd8102cf7a47c21d5c9fd5701610d04953c6836596b4fe9dd2f53e3e01 04dbd0c61532279cf72981c3584fc32216e0127699635c2789f549e0730c059b81ae133016a69c21e23f1859a95f06d52b7bf149a8f2fe4e8535c8a829b449c5ff");

            var script2 = new Script("30440220d47ce4c025c35ec440bc81d99834a624875161a26bf56ef7fdc0f5d52f843ad102209a5f1c75e461d7ceb1cf3cab9013eb2dc85b6d0da8c3c6e27e3a5a5b3faa5bab01 04dbd0c61532279cf72981c3584fc32216e0127699635c2789f549e0730c059b81ae133016a69c21e23f1859a95f06d52b7bf149a8f2fe4e8535c8a829b449c5ff");

            var sig1 = (PayToPubkeyHashTemplate.Instance.ExtractScriptSigParameters(Network.StratisMain, script1).TransactionSignature.Signature);
            var sig2 = (PayToPubkeyHashTemplate.Instance.ExtractScriptSigParameters(Network.StratisMain, script2).TransactionSignature.Signature);

            var n = ECKey.CURVE.N;
            var z1 = new BigInteger(1, Encoders.Hex.DecodeData("c0e2d0a89a348de88fda08211c70d1d7e52ccef2eb9459911bf977d587784c6e"));
            var z2 = new BigInteger(1, Encoders.Hex.DecodeData("17b0f41c8c337ac1e18c98759e83a8cccbc368dd9d89e5f03cb633c265fd0ddc"));

            var z = z1.Subtract(z2);
            var s = sig1.S.Subtract(sig2.S);
            var n2 = BigInteger.Two.Pow(256).Subtract(new BigInteger("432420386565659656852420866394968145599"));

            var expected = new Key(Encoders.Hex.DecodeData("c477f9f65c22cce20657faa5b2d1d8122336f851a508a1ed04e479c34985bf96"), fCompressedIn: false);

            var expectedBigInt = new BigInteger(1, Encoders.Hex.DecodeData("c477f9f65c22cce20657faa5b2d1d8122336f851a508a1ed04e479c34985bf96"));
            var priv = (z1.Multiply(sig2.S).Subtract(z2.Multiply(sig1.S)).Mod(n)).Divide(sig1.R.Multiply(sig1.S.Subtract(sig2.S)).Mod(n));
            Assert.Equal(expectedBigInt.ToString(), priv.ToString());

        }

        protected virtual BigInteger CalculateE(BigInteger n, byte[] message)
        {
            int messageBitLength = message.Length * 8;
            BigInteger trunc = new BigInteger(1, message);

            if (n.BitLength < messageBitLength)
            {
                trunc = trunc.ShiftRight(messageBitLength - n.BitLength);
            }

            return trunc;
        }

        private ECDSASignature ToPositive(ECDSASignature sig)
        {
            return new ECDSASignature(new BigInteger(1, sig.R.ToByteArray()), new BigInteger(1, sig.S.ToByteArray()));
        }

        public enum HashModification
        {
            NoModification,
            Modification,
            Invalid
        }

        class Combinaison
        {
            public SigHash SigHash
            {
                get;
                set;
            }
            public bool Segwit
            {
                get;
                set;
            }
        }

        IEnumerable<Combinaison> GetCombinaisons()
        {
            foreach (var sighash in new[] { SigHash.All, SigHash.Single, SigHash.None })
            {
                foreach (var anyoneCanPay in new[] { false, true })
                {
                    foreach (var segwit in new[] { false, true })
                    {
                        yield return new Combinaison()
                        {
                            SigHash = anyoneCanPay ? sighash | SigHash.AnyoneCanPay : sighash,
                            Segwit = segwit
                        };
                    }
                }
            }
        }

        [Fact]
        [Trait("UnitTest", "UnitTest")]
        public void CanCacheHashes()
        {
            Transaction tx = Network.StratisMain.Consensus.ConsensusFactory.CreateTransaction();
            var original = tx.GetHash();
            tx.Version = 4;
            Assert.True(tx.GetHash() != original);

            tx.CacheHashes();
            original = tx.GetHash();
            tx.Version = 5;
            Assert.True(tx.GetHash() == original);
        }

        [Fact]
        [Trait("UnitTest", "UnitTest")]
        public void CheckScriptCoinIsCoherent()
        {
            Key key = new Key();
            var c = RandomCoin(Money.Zero, key.PubKey.ScriptPubKey.Hash);

            //P2SH
            var scriptCoin = new ScriptCoin(c, key.PubKey.ScriptPubKey);
            Assert.True(scriptCoin.RedeemType == RedeemType.P2SH);
            Assert.True(scriptCoin.IsP2SH);
            Assert.True(scriptCoin.GetHashVersion(Network.StratisMain) == HashVersion.Original);

            //P2SH(P2WPKH)
            c.ScriptPubKey = key.PubKey.WitHash.ScriptPubKey.Hash.ScriptPubKey;
            scriptCoin = new ScriptCoin(c, key.PubKey.WitHash.ScriptPubKey);
            Assert.True(scriptCoin.RedeemType == RedeemType.P2SH);
            Assert.True(scriptCoin.IsP2SH);
            Assert.True(scriptCoin.GetHashVersion(Network.StratisMain) == HashVersion.Witness);

            //P2WSH
            c.ScriptPubKey = key.PubKey.ScriptPubKey.WitHash.ScriptPubKey;
            scriptCoin = new ScriptCoin(c, key.PubKey.ScriptPubKey);
            Assert.True(scriptCoin.RedeemType == RedeemType.WitnessV0);
            Assert.True(!scriptCoin.IsP2SH);
            Assert.True(scriptCoin.GetHashVersion(Network.StratisMain) == HashVersion.Witness);

            //P2SH(P2WSH)
            c.ScriptPubKey = key.PubKey.ScriptPubKey.WitHash.ScriptPubKey.Hash.ScriptPubKey;
            scriptCoin = new ScriptCoin(c, key.PubKey.ScriptPubKey);
            Assert.True(scriptCoin.RedeemType == RedeemType.WitnessV0);
            Assert.True(scriptCoin.IsP2SH);
            Assert.True(scriptCoin.GetHashVersion(Network.StratisMain) == HashVersion.Witness);


            Assert.Throws<ArgumentException>(() => ScriptCoin.Create(Network.StratisMain, c, key.PubKey.ScriptPubKey.WitHash.ScriptPubKey));
        }

        [Fact]
        [Trait("UnitTest", "UnitTest")]
        public void CheckWitnessSize()
        {
            var scriptPubKey = new Script(OpcodeType.OP_DROP, OpcodeType.OP_TRUE);
            ICoin coin1 = new Coin(
                                new uint256("0000000000000000000000000000000000000000000000000000000000000100"), 0,
                                Money.Satoshis(1000), scriptPubKey.WitHash.ScriptPubKey);
            coin1 = new ScriptCoin(coin1, scriptPubKey);
            Transaction tx = Network.StratisMain.Consensus.ConsensusFactory.CreateTransaction();
            tx.Inputs.Add(new TxIn(coin1.Outpoint));
            tx.Inputs[0].ScriptSig = tx.Inputs[0].ScriptSig + Op.GetPushOp(new byte[520]);
            tx.Inputs[0].ScriptSig = tx.Inputs[0].ScriptSig + Op.GetPushOp(scriptPubKey.ToBytes());
            tx.Inputs[0].WitScript = tx.Inputs[0].ScriptSig;
            tx.Inputs[0].ScriptSig = Script.Empty;
            tx.Outputs.Add(new TxOut(Money.Zero, new Script(OpcodeType.OP_TRUE)));
            ScriptError error;
            Assert.True(tx.Inputs.AsIndexedInputs().First().VerifyScript(Network.StratisMain, coin1, ScriptVerify.Standard, out error));

            tx = Network.StratisMain.Consensus.ConsensusFactory.CreateTransaction();
            tx.Inputs.Add(new TxIn(coin1.Outpoint));
            tx.Inputs[0].ScriptSig = tx.Inputs[0].ScriptSig + Op.GetPushOp(new byte[521]);
            tx.Inputs[0].ScriptSig = tx.Inputs[0].ScriptSig + Op.GetPushOp(scriptPubKey.ToBytes());
            tx.Inputs[0].WitScript = tx.Inputs[0].ScriptSig;
            tx.Inputs[0].ScriptSig = Script.Empty;
            tx.Outputs.Add(new TxOut(Money.Zero, new Script(OpcodeType.OP_TRUE)));
            Assert.False(tx.Inputs.AsIndexedInputs().First().VerifyScript(Network.StratisMain, coin1, ScriptVerify.Standard, out error));
            Assert.True(error == ScriptError.PushSize);
        }


        [Fact]
        [Trait("UnitTest", "UnitTest")]
        public void TestSigHashes()
        {
            BitcoinSecret secret = new BitcoinSecret("L5AQtV2HDm4xGsseLokK2VAT2EtYKcTm3c7HwqnJBFt9LdaQULsM", Network.Main);
            var key = secret.PrivateKey;
            StringBuilder output = new StringBuilder();
            foreach (var segwit in new[] { false, true })
            {
                foreach (var flag in new[] { SigHash.Single, SigHash.None, SigHash.All })
                {
                    foreach (var anyoneCanPay in new[] { true, false })
                    {
                        List<string> invalidChanges = new List<string>();
                        var actualFlag = anyoneCanPay ? flag | SigHash.AnyoneCanPay : flag;
                        List<TransactionSignature> signatures = new List<TransactionSignature>();
                        List<Transaction> transactions = new List<Transaction>();
                        foreach (var modification in new[] { HashModification.NoModification, HashModification.Modification, HashModification.Invalid })
                        {
                            List<Coin> knownCoins = new List<Coin>();

                            Coin coin1 = new Coin(
                                new uint256("0000000000000000000000000000000000000000000000000000000000000100"), 0,
                                Money.Satoshis(1000), new Script(OpcodeType.OP_TRUE));
                            var signedCoin = new Coin(
                                new uint256("0000000000000000000000000000000000000000000000000000000000000100"), 1,
                                Money.Satoshis(2000), segwit ? key.PubKey.WitHash.ScriptPubKey : key.PubKey.Hash.ScriptPubKey);
                            Coin coin2 = new Coin(
                                new uint256("0000000000000000000000000000000000000000000000000000000000000100"), 2,
                                Money.Satoshis(3000), new Script(OpcodeType.OP_TRUE));
                            knownCoins.AddRange(new[] { coin1, signedCoin, coin2 });
                            Coin coin4 = new Coin(
                                new uint256("0000000000000000000000000000000000000000000000000000000000000100"), 3,
                                Money.Satoshis(4000), new Script(OpcodeType.OP_TRUE));

                            Transaction txx = Network.StratisMain.Consensus.ConsensusFactory.CreateTransaction();
                            if (anyoneCanPay && modification == HashModification.Modification)
                            {
                                if (flag != SigHash.Single)
                                {
                                    txx.Inputs.Add(new TxIn(coin2.Outpoint));
                                    txx.Inputs.Add(new TxIn(coin1.Outpoint));
                                    txx.Inputs.Add(new TxIn(signedCoin.Outpoint));
                                }
                                else
                                {
                                    txx.Inputs.Add(new TxIn(coin2.Outpoint));
                                    txx.Inputs.Add(new TxIn(signedCoin.Outpoint));
                                    txx.Inputs.Add(new TxIn(coin1.Outpoint));
                                }
                                txx.Inputs.Add(new TxIn(coin4.Outpoint));
                                knownCoins.Add(coin4);
                            }
                            else if (!anyoneCanPay && modification == HashModification.Invalid)
                            {
                                txx.Inputs.Add(new TxIn(coin1.Outpoint));
                                txx.Inputs.Add(new TxIn(signedCoin.Outpoint));
                                txx.Inputs.Add(new TxIn(coin4.Outpoint));
                                knownCoins.Remove(coin2);
                                knownCoins.Add(coin4);
                                invalidChanges.Add("third input replaced");
                            }
                            else
                            {
                                txx.Inputs.Add(new TxIn(coin1.Outpoint));
                                txx.Inputs.Add(new TxIn(signedCoin.Outpoint));
                                txx.Inputs.Add(new TxIn(coin2.Outpoint));
                            }

                            if (flag == SigHash.All)
                            {
                                txx.Outputs.Add(new TxOut(coin1.Amount, new Script(OpcodeType.OP_TRUE)));
                                txx.Outputs.Add(new TxOut(signedCoin.Amount, new Script(OpcodeType.OP_TRUE)));
                                txx.Outputs.Add(new TxOut(coin2.Amount, new Script(OpcodeType.OP_TRUE)));
                                if (modification == HashModification.Invalid)
                                {
                                    txx.Outputs[2].Value = coin2.Amount - Money.Satoshis(100);
                                    invalidChanges.Add("third output value changed");
                                }
                            }
                            else if (flag == SigHash.None)
                            {
                                if (modification == HashModification.Modification)
                                {
                                    Money bump = Money.Satoshis(50);
                                    txx.Outputs.Add(new TxOut(coin1.Amount - bump, new Script(OpcodeType.OP_TRUE)));
                                    txx.Outputs.Add(new TxOut(signedCoin.Amount - bump, new Script(OpcodeType.OP_TRUE)));
                                    txx.Outputs.Add(new TxOut(coin2.Amount - bump, new Script(OpcodeType.OP_FALSE)));
                                    txx.Outputs.Add(new TxOut(3 * bump, new Script(OpcodeType.OP_TRUE)));
                                }
                                else if (modification == HashModification.NoModification)
                                {
                                    txx.Outputs.Add(new TxOut(coin1.Amount, new Script(OpcodeType.OP_TRUE)));
                                    txx.Outputs.Add(new TxOut(signedCoin.Amount, new Script(OpcodeType.OP_TRUE)));
                                    txx.Outputs.Add(new TxOut(coin2.Amount, new Script(OpcodeType.OP_TRUE)));
                                }
                                else if (modification == HashModification.Invalid)
                                {
                                    var input = txx.Inputs.FirstOrDefault(i => i.PrevOut == signedCoin.Outpoint);
                                    input.Sequence = 1;
                                    invalidChanges.Add("input sequence changed");
                                }
                            }
                            else if (flag == SigHash.Single)
                            {
                                var index = txx.Inputs.Select((txin, i) => txin.PrevOut == signedCoin.Outpoint ? i : -1).Where(ii => ii != -1).FirstOrDefault();
                                foreach (var coin in knownCoins)
                                {
                                    txx.Outputs.Add(new TxOut(coin.Amount, new Script(OpcodeType.OP_TRUE)));
                                }

                                if (modification == HashModification.Modification)
                                {
                                    var signed = txx.Outputs[index];
                                    var outputs = txx.Outputs.ToArray();
                                    Utils.Shuffle(outputs, 50);
                                    int newIndex = Array.IndexOf(outputs, signed);
                                    if (newIndex == index)
                                        throw new InvalidOperationException();
                                    var temp = outputs[index];
                                    outputs[index] = signed;
                                    outputs[newIndex] = temp;
                                    txx.Outputs.Clear();
                                    txx.Outputs.AddRange(outputs);
                                    Money bumps = Money.Zero;
                                    for (int i = 0; i < txx.Outputs.Count; i++)
                                    {
                                        if (i != index)
                                        {
                                            var bump = Money.Satoshis(100);
                                            bumps += bump;
                                            txx.Outputs[i].Value -= bump;
                                        }
                                    }
                                    txx.Outputs.Add(new TxOut(bumps, new Script(OpcodeType.OP_TRUE)));
                                }
                                else if (modification == HashModification.Invalid)
                                {
                                    txx.Outputs[index].Value -= Money.Satoshis(100);
                                    invalidChanges.Add("same index output value changed");
                                }
                            }

                            if (anyoneCanPay & modification == HashModification.Modification)
                            {
                                foreach (var coin in knownCoins)
                                {
                                    if (coin != signedCoin)
                                        coin.Amount += Money.Satoshis(100);
                                }
                            }

                            TransactionBuilder builder = new TransactionBuilder(Network.StratisMain);
                            builder.SetTransactionPolicy(new StandardTransactionPolicy(Network.StratisMain)
                            {
                                CheckFee = false,
                                CheckScriptPubKey = false,
                                MinRelayTxFee = null
                            });
                            builder.StandardTransactionPolicy.ScriptVerify &= ~ScriptVerify.NullFail;
                            builder.AddKeys(secret);
                            builder.AddCoins(knownCoins);
                            if (txx.Outputs.Count == 0)
                                txx.Outputs.Add(new TxOut(coin1.Amount, new Script(OpcodeType.OP_TRUE)));
                            var result = builder.SignTransaction(txx, actualFlag);
                            Assert.True(builder.Verify(result));

                            if (flag == SigHash.None)
                            {
                                var clone = result.Clone(network: Network.StratisMain);
                                foreach (var input in clone.Inputs)
                                {
                                    if (input.PrevOut != signedCoin.Outpoint)
                                        input.Sequence = 2;
                                }
                                Assert.True(builder.Verify(clone));
                                var signedClone = clone.Inputs.FirstOrDefault(ii => ii.PrevOut == signedCoin.Outpoint);
                                signedClone.Sequence = 2;
                                Assert.False(builder.Verify(clone));
                            }

                            var signedInput = result.Inputs.FirstOrDefault(txin => txin.PrevOut == signedCoin.Outpoint);
                            var sig = PayToPubkeyHashTemplate.Instance.ExtractScriptSigParameters(Network.StratisMain, signedInput.WitScript == WitScript.Empty ? signedInput.ScriptSig : signedInput.WitScript.ToScript()).TransactionSignature;
                            if (modification != HashModification.Invalid)
                            {
                                signatures.Add(sig);
                                if (actualFlag != SigHash.All)
                                    Assert.True(transactions.All(s => s.GetHash() != result.GetHash()));
                                transactions.Add(result);
                                Assert.True(signatures.All(s => s.ToBytes().SequenceEqual(sig.ToBytes())));
                            }
                            else
                            {
                                Assert.Contains(signatures, s => !s.ToBytes().SequenceEqual(sig.ToBytes()));
                                var noModifSignature = signatures[0];
                                var replacement = PayToPubkeyHashTemplate.Instance.GenerateScriptSig(noModifSignature, secret.PubKey);
                                if (signedInput.WitScript != WitScript.Empty)
                                {
                                    signedInput.WitScript = replacement;
                                }
                                else
                                {
                                    signedInput.ScriptSig = replacement;
                                }
                                TransactionPolicyError[] errors;
                                Assert.False(builder.Verify(result, out errors));
                                Assert.Single(errors);
                                var scriptError = (ScriptPolicyError)errors[0];
                                Assert.True(scriptError.ScriptError == ScriptError.EvalFalse);
                            }

                            if (segwit && actualFlag != SigHash.All && modification == HashModification.Invalid)
                            {
                                output.Append("[\"Witness with SigHash " + ToString(anyoneCanPay, flag));
                                if (transactions.Count == 2 && modification != HashModification.Invalid)
                                {
                                    output.Append(" (same signature as previous)");
                                }
                                else if (transactions.Count == 2 && modification == HashModification.Invalid)
                                {
                                    var changes = String.Join(", ", invalidChanges);
                                    output.Append(" (" + changes + ")");
                                }

                                output.Append("\"],");
                                output.AppendLine();
                                WriteTest(output, knownCoins, result);
                            }
                        }
                    }
                }
            }
        }

        private static void WriteTest(StringBuilder output, List<Coin> knownCoins, Transaction result)
        {
            output.Append("[[");

            List<string> coinParts = new List<string>();
            List<String> parts = new List<string>();
            foreach (var coin in knownCoins)
            {
                StringBuilder coinOutput = new StringBuilder();
                coinOutput.Append("[\"");
                coinOutput.Append(coin.Outpoint.Hash);
                coinOutput.Append("\", ");
                coinOutput.Append(coin.Outpoint.N);
                coinOutput.Append(", \"");
                var script = coin.ScriptPubKey.ToString();
                var words = script.Split(' ');
                List<string> scriptParts = new List<string>();
                foreach (var word in words)
                {
                    StringBuilder scriptOutput = new StringBuilder();
                    if (word.StartsWith("OP_"))
                        scriptOutput.Append(word.Substring(3, word.Length - 3));
                    else if (word == "0")
                        scriptOutput.Append("0x00");
                    else if (word == "1")
                        scriptOutput.Append("0x51");
                    else if (word == "16")
                        scriptOutput.Append("0x60");
                    else
                    {
                        var size = word.Length / 2;
                        scriptOutput.Append("0x" + size.ToString("x2"));
                        scriptOutput.Append(" ");
                        scriptOutput.Append("0x" + word);
                    }
                    scriptParts.Add(scriptOutput.ToString());
                }
                coinOutput.Append(String.Join(" ", scriptParts));
                coinOutput.Append("\", ");
                coinOutput.Append(coin.Amount.Satoshi);
                coinOutput.Append("]");
                coinParts.Add(coinOutput.ToString());
            }
            output.Append(String.Join(",\n", coinParts));
            output.Append("],\n\"");
            output.Append(result.ToHex());
            output.Append("\", \"P2SH,WITNESS\"],\n\n");
        }

        private string ToString(bool anyoneCanPay, SigHash flag)
        {
            if (anyoneCanPay)
            {
                return flag.ToString() + "|AnyoneCanPay";
            }
            else
                return flag.ToString();
        }

        //[Fact]
        //[Trait("Core", "Core")]
        private void tx_valid()
        {
            // test is disabled for now
            // todo: get test data for the stratis blockchain

            // Read tests from test/data/tx_valid.json
            // Format is an array of arrays
            // Inner arrays are either [ "comment" ]
            // or [[[prevout hash, prevout index, prevout scriptPubKey], [input 2], ...],"], serializedTransaction, enforceP2SH
            // ... where all scripts are stringified scripts.
            var tests = TestCase.read_json(TestDataLocations.DataFolder(@"tx_valid.json"));
            foreach (var test in tests)
            {
                string strTest = test.ToString();
                //Skip comments
                if (!(test[0] is JArray))
                    continue;
                JArray inputs = (JArray)test[0];
                if (test.Count != 3 || !(test[1] is string) || !(test[2] is string))
                {
                    Assert.False(true, "Bad test: " + strTest);
                    continue;
                }

                Dictionary<OutPoint, Script> mapprevOutScriptPubKeys = new Dictionary<OutPoint, Script>();
                Dictionary<OutPoint, Money> mapprevOutScriptPubKeysAmount = new Dictionary<OutPoint, Money>();
                foreach (var vinput in inputs)
                {
                    var outpoint = new OutPoint(uint256.Parse(vinput[0].ToString()), int.Parse(vinput[1].ToString()));
                    mapprevOutScriptPubKeys[outpoint] = script_tests.ParseScript(vinput[2].ToString());
                    if (vinput.Count() >= 4)
                        mapprevOutScriptPubKeysAmount[outpoint] = Money.Satoshis(vinput[3].Value<long>());
                }

                Transaction tx = Transaction.Load((string)test[1], Network.StratisMain);


                for (int i = 0; i < tx.Inputs.Count; i++)
                {
                    if (!mapprevOutScriptPubKeys.ContainsKey(tx.Inputs[i].PrevOut))
                    {
                        Assert.False(true, "Bad test: " + strTest);
                        continue;
                    }

                    var valid = Script.VerifyScript(Network.StratisMain,
                        mapprevOutScriptPubKeys[tx.Inputs[i].PrevOut],
                        tx,
                        i,
                        mapprevOutScriptPubKeysAmount.TryGet(tx.Inputs[i].PrevOut),
                        ParseFlags(test[2].ToString())
                        , 0);
                    Assert.True(valid, strTest + " failed");
                    Assert.True(tx.Check() == TransactionCheckResult.Success);
                }
            }
        }

        ScriptVerify ParseFlags(string strFlags)
        {
            ScriptVerify flags = 0;
            var words = strFlags.Split(',');


            // Note how NOCACHE is not included as it is a runtime-only flag.
            Dictionary<string, ScriptVerify> mapFlagNames = new Dictionary<string, ScriptVerify>();
            if (mapFlagNames.Count == 0)
            {
                mapFlagNames["NONE"] = ScriptVerify.None;
                mapFlagNames["P2SH"] = ScriptVerify.P2SH;
                mapFlagNames["STRICTENC"] = ScriptVerify.StrictEnc;
                mapFlagNames["LOW_S"] = ScriptVerify.LowS;
                mapFlagNames["NULLDUMMY"] = ScriptVerify.NullDummy;
                mapFlagNames["CHECKLOCKTIMEVERIFY"] = ScriptVerify.CheckLockTimeVerify;
                mapFlagNames["CHECKSEQUENCEVERIFY"] = ScriptVerify.CheckSequenceVerify;
                mapFlagNames["DERSIG"] = ScriptVerify.DerSig;
                mapFlagNames["WITNESS"] = ScriptVerify.Witness;
                mapFlagNames["DISCOURAGE_UPGRADABLE_WITNESS_PROGRAM"] = ScriptVerify.DiscourageUpgradableWitnessProgram;
            }

            foreach (string word in words)
            {
                if (!mapFlagNames.ContainsKey(word))
                    Assert.False(true, "Bad test: unknown verification flag '" + word + "'");
                flags |= mapFlagNames[word];
            }

            return flags;
        }

        [Fact]
        [Trait("UnitTest", "UnitTest")]
        public void SequenceStructParsedCorrectly()
        {
            Assert.True(new Sequence() == 0xFFFFFFFFU);
            Assert.False(new Sequence().IsRelativeLock);
            Assert.False(new Sequence().IsRBF);

            Assert.True(new Sequence(1) == 1U);
            Assert.True(new Sequence(1).IsRelativeLock);
            Assert.True(new Sequence(1).IsRBF);
            Assert.True(new Sequence(1).LockType == SequenceLockType.Height);
            Assert.True(new Sequence(1) == 1U);
            Assert.True(new Sequence(1).LockHeight == 1);
            Assert.Throws<InvalidOperationException>(() => new Sequence(1).LockPeriod);

            Assert.True(new Sequence(0xFFFF).LockHeight == 0xFFFF);
            Assert.Throws<ArgumentOutOfRangeException>(() => new Sequence(0xFFFF + 1));
            Assert.Throws<ArgumentOutOfRangeException>(() => new Sequence(-1));

            var time = TimeSpan.FromSeconds(512 * 0xFF);
            Assert.True(new Sequence(time) == (uint)(0xFF | 1 << 22));
            Assert.True(new Sequence(time).IsRelativeLock);
            Assert.True(new Sequence(time).IsRBF);
            Assert.Throws<ArgumentOutOfRangeException>(() => new Sequence(TimeSpan.FromSeconds(512 * (0xFFFF + 1))));
            new Sequence(TimeSpan.FromSeconds(512 * (0xFFFF)));
            Assert.Throws<InvalidOperationException>(() => new Sequence(time).LockHeight);
        }

        //[Fact]
        //[Trait("Core", "Core")]
        private void tx_invalid()
        {
            // test is disabled for now
            // todo: get test data for the stratis blockchain

            // Read tests from test/data/tx_valid.json
            // Format is an array of arrays
            // Inner arrays are either [ "comment" ]
            // or [[[prevout hash, prevout index, prevout scriptPubKey], [input 2], ...],"], serializedTransaction, enforceP2SH
            // ... where all scripts are stringified scripts.
            var tests = TestCase.read_json(TestDataLocations.DataFolder(@"tx_invalid.json"));
            string comment = null;
            foreach (var test in tests)
            {
                string strTest = test.ToString();
                //Skip comments
                if (!(test[0] is JArray))
                {
                    comment = test[0].ToString();
                    continue;
                }
                JArray inputs = (JArray)test[0];
                if (test.Count != 3 || !(test[1] is string) || !(test[2] is string))
                {
                    Assert.False(true, "Bad test: " + strTest);
                    continue;
                }
                Dictionary<OutPoint, Script> mapprevOutScriptPubKeys = new Dictionary<OutPoint, Script>();
                Dictionary<OutPoint, Money> mapprevOutScriptPubKeysAmount = new Dictionary<OutPoint, Money>();
                foreach (var vinput in inputs)
                {
                    var outpoint = new OutPoint(uint256.Parse(vinput[0].ToString()), int.Parse(vinput[1].ToString()));
                    mapprevOutScriptPubKeys[new OutPoint(uint256.Parse(vinput[0].ToString()), int.Parse(vinput[1].ToString()))] = script_tests.ParseScript(vinput[2].ToString());
                    if (vinput.Count() >= 4)
                        mapprevOutScriptPubKeysAmount[outpoint] = Money.Satoshis(vinput[3].Value<int>());
                }

                Transaction tx = Transaction.Load((string)test[1], Network.StratisMain);

                var fValid = true;
                fValid = tx.Check() == TransactionCheckResult.Success;
                for (int i = 0; i < tx.Inputs.Count && fValid; i++)
                {
                    if (!mapprevOutScriptPubKeys.ContainsKey(tx.Inputs[i].PrevOut))
                    {
                        Assert.False(true, "Bad test: " + strTest);
                        continue;
                    }

                    fValid = Script.VerifyScript(Network.StratisMain,
                       mapprevOutScriptPubKeys[tx.Inputs[i].PrevOut],
                       tx,
                       i,
                       mapprevOutScriptPubKeysAmount.TryGet(tx.Inputs[i].PrevOut),
                       ParseFlags(test[2].ToString())
                       , 0);
                }
                if (fValid)
                    Debugger.Break();
                Assert.True(!fValid, strTest + " failed");
            }
        }

        [Fact]
        [Trait("Core", "Core")]
        public void test_Get()
        {
            byte[] dummyPubKey = TransactionSignature.Empty.ToBytes();

            byte[] dummyPubKey2 = new byte[33];
            dummyPubKey2[0] = 0x02;
            //CBasicKeyStore keystore;
            //CCoinsView coinsDummy;
            CoinsView coins = new CoinsView();//(coinsDummy);           
            Transaction[] dummyTransactions = SetupDummyInputs(coins);//(keystore, coins);

            Transaction t1 = Network.StratisMain.Consensus.ConsensusFactory.CreateTransaction();
            t1.Inputs.AddRange(Enumerable.Range(0, 3).Select(_ => new TxIn()));
            t1.Inputs[0].PrevOut.Hash = dummyTransactions[0].GetHash();
            t1.Inputs[0].PrevOut.N = 1;
            t1.Inputs[0].ScriptSig += dummyPubKey;
            t1.Inputs[1].PrevOut.Hash = dummyTransactions[1].GetHash();
            t1.Inputs[1].PrevOut.N = 0;
            t1.Inputs[1].ScriptSig = t1.Inputs[1].ScriptSig + dummyPubKey + dummyPubKey2;
            t1.Inputs[2].PrevOut.Hash = dummyTransactions[1].GetHash();
            t1.Inputs[2].PrevOut.N = 1;
            t1.Inputs[2].ScriptSig = t1.Inputs[2].ScriptSig + dummyPubKey + dummyPubKey2;
            t1.Outputs.AddRange(Enumerable.Range(0, 2).Select(_ => new TxOut()));
            t1.Outputs[0].Value = 90 * Money.CENT;
            t1.Outputs[0].ScriptPubKey += OpcodeType.OP_1;

            Assert.True(StandardScripts.AreInputsStandard(Network.StratisMain, t1, coins));
            //Assert.Equal(coins.GetValueIn(t1), (50+21+22)*Money.CENT);

            //// Adding extra junk to the scriptSig should make it non-standard:
            t1.Inputs[0].ScriptSig += OpcodeType.OP_11;
            Assert.True(!StandardScripts.AreInputsStandard(Network.StratisMain, t1, coins));

            //// ... as should not having enough:
            t1.Inputs[0].ScriptSig = new Script();
            Assert.True(!StandardScripts.AreInputsStandard(Network.StratisMain, t1, coins));
        }

        private Transaction[] SetupDummyInputs(CoinsView coinsRet)
        {
            Transaction[] dummyTransactions = Enumerable.Range(0, 2).Select(_ => Network.StratisMain.Consensus.ConsensusFactory.CreateTransaction()).ToArray();

            // Add some keys to the keystore:
            Key[] key = Enumerable.Range(0, 4).Select((_, i) => new Key(i % 2 != 0)).ToArray();


            // Create some dummy input transactions
            dummyTransactions[0].Outputs.AddRange(Enumerable.Range(0, 2).Select(_ => new TxOut()));
            dummyTransactions[0].Outputs[0].Value = 11 * Money.CENT;
            dummyTransactions[0].Outputs[0].ScriptPubKey = dummyTransactions[0].Outputs[0].ScriptPubKey + key[0].PubKey.ToBytes() + OpcodeType.OP_CHECKSIG;
            dummyTransactions[0].Outputs[1].Value = 50 * Money.CENT;
            dummyTransactions[0].Outputs[1].ScriptPubKey = dummyTransactions[0].Outputs[1].ScriptPubKey + key[1].PubKey.ToBytes() + OpcodeType.OP_CHECKSIG;
            coinsRet.AddTransaction(Network.StratisMain.Consensus, dummyTransactions[0], 0);


            dummyTransactions[1].Outputs.AddRange(Enumerable.Range(0, 2).Select(_ => new TxOut()));
            dummyTransactions[1].Outputs[0].Value = 21 * Money.CENT;
            dummyTransactions[1].Outputs[0].ScriptPubKey = key[2].PubKey.GetAddress(Network.Main).ScriptPubKey;
            dummyTransactions[1].Outputs[1].Value = 22 * Money.CENT;
            dummyTransactions[1].Outputs[1].ScriptPubKey = key[3].PubKey.GetAddress(Network.Main).ScriptPubKey;
            coinsRet.AddTransaction(Network.StratisMain.Consensus, dummyTransactions[1], 0);


            return dummyTransactions;
        }

        class CKeyStore
        {
            internal List<Tuple<Key, PubKey>> _Keys = new List<Tuple<Key, PubKey>>();
            internal List<Script> _Scripts = new List<Script>();
            internal void AddKeyPubKey(Key key, PubKey pubkey)
            {
                _Keys.Add(Tuple.Create(key, pubkey));
            }

            internal void RemoveKeyPubKey(Key key)
            {
                _Keys.Remove(_Keys.First(o => o.Item1 == key));
            }

            internal void AddCScript(Script scriptPubkey)
            {
                _Scripts.Add(scriptPubkey);
            }
        }

        void CreateCreditAndSpend(CKeyStore keystore, Script outscript, ref Transaction output, ref Transaction input, bool success = true)
        {
            CreateCreditAndSpend(keystore, outscript, ref output, ref input, DateTime.Now, success);
        }

        void CreateCreditAndSpend(CKeyStore keystore, Script outscript, ref Transaction output, ref Transaction input, DateTime posTimeStamp, bool success = true)
        {
            Transaction outputm = Network.StratisMain.Consensus.ConsensusFactory.CreateTransaction();
            outputm.Version = 1;
            outputm.Time = Utils.DateTimeToUnixTime(posTimeStamp);
            outputm.Inputs.Add(new TxIn());
            outputm.Inputs[0].PrevOut = new OutPoint();
            outputm.Inputs[0].ScriptSig = Script.Empty;
            outputm.Inputs[0].WitScript = new WitScript();
            outputm.Outputs.Add(new TxOut());
            outputm.Outputs[0].Value = Money.Satoshis(1);
            outputm.Outputs[0].ScriptPubKey = outscript;

            output = outputm.Clone(network: Network.StratisMain);

            Assert.True(output.Inputs.Count == 1);
            Assert.True(output.Inputs[0].ToBytes().SequenceEqual(outputm.Inputs[0].ToBytes()));
            Assert.True(output.Outputs.Count == 1);
            Assert.True(output.Inputs[0].ToBytes().SequenceEqual(outputm.Inputs[0].ToBytes()));
            Assert.True(!output.HasWitness);

            Transaction inputm = Network.StratisMain.Consensus.ConsensusFactory.CreateTransaction();
            inputm.Version = 1;
            outputm.Time = Utils.DateTimeToUnixTime(posTimeStamp);
            inputm.Inputs.Add(new TxIn());
            inputm.Inputs[0].PrevOut.Hash = output.GetHash();
            inputm.Inputs[0].PrevOut.N = 0;
            inputm.Inputs[0].WitScript = new WitScript();
            inputm.Outputs.Add(new TxOut());
            inputm.Outputs[0].Value = Money.Satoshis(1);
            inputm.Outputs[0].ScriptPubKey = Script.Empty;
            bool ret = SignSignature(keystore, output, inputm, 0);
            Assert.True(ret == success);
            input = inputm.Clone(network: Network.StratisMain);
            Assert.True(input.Inputs.Count == 1);
            Assert.True(input.Inputs[0].ToBytes().SequenceEqual(inputm.Inputs[0].ToBytes()));
            Assert.True(input.Outputs.Count == 1);
            Assert.True(input.Outputs[0].ToBytes().SequenceEqual(inputm.Outputs[0].ToBytes()));
            if (!inputm.HasWitness)
            {
                Assert.True(!input.HasWitness);
            }
            else
            {
                Assert.True(input.HasWitness);
                Assert.True(input.Inputs[0].WitScript.ToBytes().SequenceEqual(inputm.Inputs[0].WitScript.ToBytes()));
            }
        }

        private bool SignSignature(CKeyStore keystore, Transaction txFrom, Transaction txTo, int nIn)
        {
            var builder = CreateBuilder(keystore, txFrom);
            builder.SignTransactionInPlace(txTo);
            return builder.Verify(txTo);
        }

        private void CombineSignatures(CKeyStore keystore, Transaction txFrom, ref Transaction input1, Transaction input2)
        {
            var builder = CreateBuilder(keystore, txFrom);
            input1 = builder.CombineSignatures(input1, input2);
        }

        private static TransactionBuilder CreateBuilder(CKeyStore keystore, Transaction txFrom)
        {
            var coins = txFrom.Outputs.AsCoins().ToArray();
            var builder = new TransactionBuilder(Network.StratisMain)
            {
                StandardTransactionPolicy = new StandardTransactionPolicy(Network.StratisMain)
                {
                    CheckFee = false,
                    MinRelayTxFee = null,
#if !NOCONSENSUSLIB
                    UseConsensusLib = false,
#endif
                    CheckScriptPubKey = false
                }
            }
            .AddCoins(coins)
            .AddKeys(keystore._Keys.Select(k => k.Item1).ToArray())
            .AddKnownRedeems(keystore._Scripts.ToArray());
            return builder;
        }

        void CheckWithFlag(Transaction output, Transaction input, ScriptVerify flags, bool success)
        {
            Transaction inputi = input.Clone(network: Network.StratisMain);
            ScriptEvaluationContext ctx = new ScriptEvaluationContext(Network.StratisMain);
            ctx.ScriptVerify = flags;
            bool ret = ctx.VerifyScript(inputi.Inputs[0].ScriptSig, output.Outputs[0].ScriptPubKey, new TransactionChecker(inputi, 0, output.Outputs[0].Value));
            Assert.True(ret == success);
        }

        static Script PushAll(ContextStack<byte[]> values)
        {
            List<Op> result = new List<Op>();
            foreach (var v in values.Reverse())
            {
                if (v.Length == 0)
                {
                    result.Add(OpcodeType.OP_0);
                }
                else
                {
                    result.Add(Op.GetPushOp(v));
                }
            }
            return new Script(result.ToArray());
        }

        void ReplaceRedeemScript(TxIn input, Script redeemScript)
        {
            ScriptEvaluationContext ctx = new ScriptEvaluationContext(Network.StratisMain);
            ctx.ScriptVerify = ScriptVerify.StrictEnc;
            ctx.EvalScript(input.ScriptSig, Network.StratisMain.Consensus.ConsensusFactory.CreateTransaction(), 0);
            var stack = ctx.Stack;
            Assert.True(stack.Count > 0);
            stack.Pop();
            stack.Push(redeemScript.ToBytes());
            input.ScriptSig = PushAll(stack);
        }

        [Fact]
        [Trait("Core", "Core")]
        public void test_witness()
        {
            CKeyStore keystore = new CKeyStore();
            CKeyStore keystore2 = new CKeyStore();
            var key1 = new Key(true);
            var key2 = new Key(true);
            var key3 = new Key(true);
            var key1L = new Key(false);
            var key2L = new Key(false);
            var pubkey1 = key1.PubKey;
            var pubkey2 = key2.PubKey;
            var pubkey3 = key3.PubKey;
            var pubkey1L = key1L.PubKey;
            var pubkey2L = key2L.PubKey;
            keystore.AddKeyPubKey(key1, pubkey1);
            keystore.AddKeyPubKey(key2, pubkey2);
            keystore.AddKeyPubKey(key1L, pubkey1L);
            keystore.AddKeyPubKey(key2L, pubkey2L);
            Script scriptPubkey1, scriptPubkey2, scriptPubkey1L, scriptPubkey2L, scriptMulti;
            scriptPubkey1 = new Script(Op.GetPushOp(pubkey1.ToBytes()), OpcodeType.OP_CHECKSIG);
            scriptPubkey2 = new Script(Op.GetPushOp(pubkey2.ToBytes()), OpcodeType.OP_CHECKSIG);
            scriptPubkey1L = new Script(Op.GetPushOp(pubkey1L.ToBytes()), OpcodeType.OP_CHECKSIG);
            scriptPubkey2L = new Script(Op.GetPushOp(pubkey2L.ToBytes()), OpcodeType.OP_CHECKSIG);
            List<PubKey> oneandthree = new List<PubKey>();
            oneandthree.Add(pubkey1);
            oneandthree.Add(pubkey3);
            scriptMulti = PayToMultiSigTemplate.Instance.GenerateScriptPubKey(2, oneandthree.ToArray());
            keystore.AddCScript(scriptPubkey1);
            keystore.AddCScript(scriptPubkey2);
            keystore.AddCScript(scriptPubkey1L);
            keystore.AddCScript(scriptPubkey2L);
            keystore.AddCScript(scriptMulti);
            keystore.AddCScript(GetScriptForWitness(scriptPubkey1));
            keystore.AddCScript(GetScriptForWitness(scriptPubkey2));
            keystore.AddCScript(GetScriptForWitness(scriptPubkey1L));
            keystore.AddCScript(GetScriptForWitness(scriptPubkey2L));
            keystore.AddCScript(GetScriptForWitness(scriptMulti));
            keystore2.AddCScript(scriptMulti);
            keystore2.AddCScript(GetScriptForWitness(scriptMulti));
            keystore2.AddKeyPubKey(key3, pubkey3);

            Transaction output1, output2;
            output1 = Network.StratisMain.Consensus.ConsensusFactory.CreateTransaction();
            output2 = Network.StratisMain.Consensus.ConsensusFactory.CreateTransaction();
            Transaction input1, input2;
            input1 = Network.StratisMain.Consensus.ConsensusFactory.CreateTransaction();
            input2 = Network.StratisMain.Consensus.ConsensusFactory.CreateTransaction();
            var commonTimestamp = DateTime.Now;

            // Normal pay-to-compressed-pubkey.
            CreateCreditAndSpend(keystore, scriptPubkey1, ref output1, ref input1);
            CreateCreditAndSpend(keystore, scriptPubkey2, ref output2, ref input2);
            CheckWithFlag(output1, input1, 0, true);
            CheckWithFlag(output1, input1, ScriptVerify.P2SH, true);
            CheckWithFlag(output1, input1, ScriptVerify.Witness | ScriptVerify.P2SH, true);
            CheckWithFlag(output1, input1, ScriptVerify.Standard, true);
            CheckWithFlag(output1, input2, 0, false);
            CheckWithFlag(output1, input2, ScriptVerify.P2SH, false);
            CheckWithFlag(output1, input2, ScriptVerify.Witness | ScriptVerify.P2SH, false);
            CheckWithFlag(output1, input2, ScriptVerify.Standard, false);

            // P2SH pay-to-compressed-pubkey.
            CreateCreditAndSpend(keystore, scriptPubkey1.Hash.ScriptPubKey, ref output1, ref input1);
            CreateCreditAndSpend(keystore, scriptPubkey2.Hash.ScriptPubKey, ref output2, ref input2);
            ReplaceRedeemScript(input2.Inputs[0], scriptPubkey1);
            CheckWithFlag(output1, input1, 0, true);
            CheckWithFlag(output1, input1, ScriptVerify.P2SH, true);
            CheckWithFlag(output1, input1, ScriptVerify.Witness | ScriptVerify.P2SH, true);
            CheckWithFlag(output1, input1, ScriptVerify.Standard, true);
            CheckWithFlag(output1, input2, 0, true);
            CheckWithFlag(output1, input2, ScriptVerify.P2SH, false);
            CheckWithFlag(output1, input2, ScriptVerify.Witness | ScriptVerify.P2SH, false);
            CheckWithFlag(output1, input2, ScriptVerify.Standard, false);

            // Witness pay-to-compressed-pubkey (v0).
            CreateCreditAndSpend(keystore, GetScriptForWitness(scriptPubkey1), ref output1, ref input1);
            CreateCreditAndSpend(keystore, GetScriptForWitness(scriptPubkey2), ref output2, ref input2);
            CheckWithFlag(output1, input1, 0, true);
            CheckWithFlag(output1, input1, ScriptVerify.P2SH, true);
            CheckWithFlag(output1, input1, ScriptVerify.Witness | ScriptVerify.P2SH, true);
            CheckWithFlag(output1, input1, ScriptVerify.Standard, true);
            CheckWithFlag(output1, input2, 0, true);
            CheckWithFlag(output1, input2, ScriptVerify.P2SH, true);
            CheckWithFlag(output1, input2, ScriptVerify.Witness | ScriptVerify.P2SH, false);
            CheckWithFlag(output1, input2, ScriptVerify.Standard, false);

            // P2SH witness pay-to-compressed-pubkey (v0).
            CreateCreditAndSpend(keystore, GetScriptForWitness(scriptPubkey1).Hash.ScriptPubKey, ref output1, ref input1);
            CreateCreditAndSpend(keystore, GetScriptForWitness(scriptPubkey2).Hash.ScriptPubKey, ref output2, ref input2);
            ReplaceRedeemScript(input2.Inputs[0], GetScriptForWitness(scriptPubkey1));
            CheckWithFlag(output1, input1, 0, true);
            CheckWithFlag(output1, input1, ScriptVerify.P2SH, true);
            CheckWithFlag(output1, input1, ScriptVerify.Witness | ScriptVerify.P2SH, true);
            CheckWithFlag(output1, input1, ScriptVerify.Standard, true);
            CheckWithFlag(output1, input2, 0, true);
            CheckWithFlag(output1, input2, ScriptVerify.P2SH, true);
            CheckWithFlag(output1, input2, ScriptVerify.Witness | ScriptVerify.P2SH, false);
            CheckWithFlag(output1, input2, ScriptVerify.Standard, false);

            // Normal pay-to-uncompressed-pubkey.
            CreateCreditAndSpend(keystore, scriptPubkey1L, ref output1, ref input1);
            CreateCreditAndSpend(keystore, scriptPubkey2L, ref output2, ref input2);
            CheckWithFlag(output1, input1, 0, true);
            CheckWithFlag(output1, input1, ScriptVerify.P2SH, true);
            CheckWithFlag(output1, input1, ScriptVerify.Witness | ScriptVerify.P2SH, true);
            CheckWithFlag(output1, input1, ScriptVerify.Standard, true);
            CheckWithFlag(output1, input2, 0, false);
            CheckWithFlag(output1, input2, ScriptVerify.P2SH, false);
            CheckWithFlag(output1, input2, ScriptVerify.Witness | ScriptVerify.P2SH, false);
            CheckWithFlag(output1, input2, ScriptVerify.Standard, false);

            // P2SH pay-to-uncompressed-pubkey.
            CreateCreditAndSpend(keystore, scriptPubkey1L.Hash.ScriptPubKey, ref output1, ref input1);
            CreateCreditAndSpend(keystore, scriptPubkey2L.Hash.ScriptPubKey, ref output2, ref input2);
            ReplaceRedeemScript(input2.Inputs[0], scriptPubkey1L);
            CheckWithFlag(output1, input1, 0, true);
            CheckWithFlag(output1, input1, ScriptVerify.P2SH, true);
            CheckWithFlag(output1, input1, ScriptVerify.Witness | ScriptVerify.P2SH, true);
            CheckWithFlag(output1, input1, ScriptVerify.Standard, true);
            CheckWithFlag(output1, input2, 0, true);
            CheckWithFlag(output1, input2, ScriptVerify.P2SH, false);
            CheckWithFlag(output1, input2, ScriptVerify.Witness | ScriptVerify.P2SH, false);
            CheckWithFlag(output1, input2, ScriptVerify.Standard, false);

            // Witness pay-to-uncompressed-pubkey (v1).
            CreateCreditAndSpend(keystore, GetScriptForWitness(scriptPubkey1L), ref output1, ref input1);
            CreateCreditAndSpend(keystore, GetScriptForWitness(scriptPubkey2L), ref output2, ref input2);
            CheckWithFlag(output1, input1, 0, true);
            CheckWithFlag(output1, input1, ScriptVerify.P2SH, true);
            CheckWithFlag(output1, input1, ScriptVerify.Witness | ScriptVerify.P2SH, true);
            CheckWithFlag(output1, input1, ScriptVerify.Standard, true);
            CheckWithFlag(output1, input2, 0, true);
            CheckWithFlag(output1, input2, ScriptVerify.P2SH, true);
            CheckWithFlag(output1, input2, ScriptVerify.Witness | ScriptVerify.P2SH, false);
            CheckWithFlag(output1, input2, ScriptVerify.Standard, false);

            // P2SH witness pay-to-uncompressed-pubkey (v1).
            CreateCreditAndSpend(keystore, GetScriptForWitness(scriptPubkey1L).Hash.ScriptPubKey, ref output1, ref input1);
            CreateCreditAndSpend(keystore, GetScriptForWitness(scriptPubkey2L).Hash.ScriptPubKey, ref output2, ref input2);
            ReplaceRedeemScript(input2.Inputs[0], GetScriptForWitness(scriptPubkey1L));
            CheckWithFlag(output1, input1, 0, true);
            CheckWithFlag(output1, input1, ScriptVerify.P2SH, true);
            CheckWithFlag(output1, input1, ScriptVerify.Witness | ScriptVerify.P2SH, true);
            CheckWithFlag(output1, input1, ScriptVerify.Standard, true);
            CheckWithFlag(output1, input2, 0, true);
            CheckWithFlag(output1, input2, ScriptVerify.P2SH, true);
            CheckWithFlag(output1, input2, ScriptVerify.Witness | ScriptVerify.P2SH, false);
            CheckWithFlag(output1, input2, ScriptVerify.Standard, false);

            // Normal 2-of-2 multisig
            CreateCreditAndSpend(keystore, scriptMulti, ref output1, ref input1, commonTimestamp, false);
            CheckWithFlag(output1, input1, 0, false);
            CreateCreditAndSpend(keystore2, scriptMulti, ref output2, ref input2, commonTimestamp, false);
            CheckWithFlag(output2, input2, 0, false);
            Assert.True(output1.ToBytes().SequenceEqual(output2.ToBytes()));
            CombineSignatures(keystore, output1, ref input1, input2);
            CheckWithFlag(output1, input1, ScriptVerify.Standard, true);

            // P2SH 2-of-2 multisig
            CreateCreditAndSpend(keystore, scriptMulti.Hash.ScriptPubKey, ref output1, ref input1, commonTimestamp, false);
            CheckWithFlag(output1, input1, 0, true);
            CheckWithFlag(output1, input1, ScriptVerify.P2SH, false);
            CreateCreditAndSpend(keystore2, scriptMulti.Hash.ScriptPubKey, ref output2, ref input2, commonTimestamp, false);
            CheckWithFlag(output2, input2, 0, true);
            CheckWithFlag(output2, input2, ScriptVerify.P2SH, false);
            Assert.True(output1.ToBytes().SequenceEqual(output2.ToBytes()));
            CombineSignatures(keystore, output1, ref input1, input2);
            CheckWithFlag(output1, input1, ScriptVerify.P2SH, true);
            CheckWithFlag(output1, input1, ScriptVerify.Standard, true);

            // Witness 2-of-2 multisig
            CreateCreditAndSpend(keystore, GetScriptForWitness(scriptMulti), ref output1, ref input1, commonTimestamp, false);
            CheckWithFlag(output1, input1, 0, true);
            CheckWithFlag(output1, input1, ScriptVerify.P2SH | ScriptVerify.Witness, false);
            CreateCreditAndSpend(keystore2, GetScriptForWitness(scriptMulti), ref output2, ref input2, commonTimestamp, false);
            CheckWithFlag(output2, input2, 0, true);
            CheckWithFlag(output2, input2, ScriptVerify.P2SH | ScriptVerify.Witness, false);
            Assert.True(output1.ToBytes().SequenceEqual(output2.ToBytes()));
            CombineSignatures(keystore, output1, ref input1, input2);
            CheckWithFlag(output1, input1, ScriptVerify.P2SH | ScriptVerify.Witness, true);
            CheckWithFlag(output1, input1, ScriptVerify.Standard, true);

            // P2SH witness 2-of-2 multisig
            CreateCreditAndSpend(keystore, GetScriptForWitness(scriptMulti).Hash.ScriptPubKey, ref output1, ref input1, commonTimestamp, false);
            CheckWithFlag(output1, input1, ScriptVerify.P2SH, true);
            CheckWithFlag(output1, input1, ScriptVerify.P2SH | ScriptVerify.Witness, false);
            CreateCreditAndSpend(keystore2, GetScriptForWitness(scriptMulti).Hash.ScriptPubKey, ref output2, ref input2, commonTimestamp, false);
            CheckWithFlag(output2, input2, ScriptVerify.P2SH, true);
            CheckWithFlag(output2, input2, ScriptVerify.P2SH | ScriptVerify.Witness, false);
            Assert.True(output1.ToBytes().SequenceEqual(output2.ToBytes()));
            CombineSignatures(keystore, output1, ref input1, input2);
            CheckWithFlag(output1, input1, ScriptVerify.P2SH | ScriptVerify.Witness, true);
            CheckWithFlag(output1, input1, ScriptVerify.Standard, true);
        }


        private Script GetScriptForWitness(Script scriptPubKey)
        {
            var pubkey = PayToPubkeyTemplate.Instance.ExtractScriptPubKeyParameters(scriptPubKey);
            if (pubkey != null)
                return new Script(OpcodeType.OP_0, Op.GetPushOp(pubkey.Hash.ToBytes()));
            var pkh = PayToPubkeyHashTemplate.Instance.ExtractScriptPubKeyParameters(scriptPubKey);
            if (pkh != null)
                return new Script(OpcodeType.OP_0, Op.GetPushOp(pkh.ToBytes()));

            return new Script(OpcodeType.OP_0, Op.GetPushOp(scriptPubKey.WitHash.ToBytes()));
        }


        [Fact]
        [Trait("Core", "Core")]
        public void test_IsStandard()
        {
            var coins = new CoinsView();
            Transaction[] dummyTransactions = SetupDummyInputs(coins);

            Transaction t = Network.StratisMain.Consensus.ConsensusFactory.CreateTransaction();
            t.Inputs.Add(new TxIn());
            t.Inputs[0].PrevOut.Hash = dummyTransactions[0].GetHash();
            t.Inputs[0].PrevOut.N = 1;
            t.Inputs[0].ScriptSig = new Script(Op.GetPushOp(new byte[65]));
            t.Outputs.Add(new TxOut());
            t.Outputs[0].Value = 90 * Money.CENT;
            Key key = new Key(true);
            t.Outputs[0].ScriptPubKey = PayToPubkeyHashTemplate.Instance.GenerateScriptPubKey(key.PubKey.Hash);

            Assert.True(StandardScripts.IsStandardTransaction(t));

            t.Outputs[0].Value = 501; //dust
            Assert.True(!StandardScripts.IsStandardTransaction(t));

            t.Outputs[0].Value = 2730; // not dust
            Assert.True(StandardScripts.IsStandardTransaction(t));

            t.Outputs[0].ScriptPubKey = new Script() + OpcodeType.OP_1;
            Assert.True(!StandardScripts.IsStandardTransaction(t));

            // 80-byte TX_NULL_DATA (standard)
            t.Outputs[0].ScriptPubKey = new Script() + OpcodeType.OP_RETURN + ParseHex("04678afdb0fe5548271967f1a67130b7105cd6a828e03909a67962e0ea1f61deb649f6bc3f4cef3804678afdb0fe5548271967f1a67130b7105cd6a828e03909a67962e0ea1f61deb649f6bc3f4cef38");
            Assert.True(StandardScripts.IsStandardTransaction(t));

            // 81-byte TX_NULL_DATA (non-standard)
            t.Outputs[0].ScriptPubKey = new Script() + OpcodeType.OP_RETURN + ParseHex("04678afdb0fe5548271967f1a67130b7105cd6a828e03909a67962e0ea1f61deb649f6bc3f4cef3804678afdb0fe5548271967f1a67130b7105cd6a828e03909a67962e0ea1f61deb649f6bc3f4cef3800");
            Assert.True(!StandardScripts.IsStandardTransaction(t));

            // TX_NULL_DATA w/o PUSHDATA
            t.Outputs.Clear();
            t.Outputs.Add(new TxOut());
            t.Outputs[0].ScriptPubKey = new Script() + OpcodeType.OP_RETURN;
            Assert.True(StandardScripts.IsStandardTransaction(t));

            // Only one TX_NULL_DATA permitted in all cases
            t.Outputs.Clear();
            t.Outputs.Add(new TxOut());
            t.Outputs.Add(new TxOut());
            t.Outputs[0].ScriptPubKey = new Script() + OpcodeType.OP_RETURN + ParseHex("04678afdb0fe5548271967f1a67130b7105cd6a828e03909a67962e0ea1f61deb649f6bc3f4cef38");
            t.Outputs[1].ScriptPubKey = new Script() + OpcodeType.OP_RETURN + ParseHex("04678afdb0fe5548271967f1a67130b7105cd6a828e03909a67962e0ea1f61deb649f6bc3f4cef38");
            Assert.True(!StandardScripts.IsStandardTransaction(t));

            t.Outputs[0].ScriptPubKey = new Script() + OpcodeType.OP_RETURN + ParseHex("04678afdb0fe5548271967f1a67130b7105cd6a828e03909a67962e0ea1f61deb649f6bc3f4cef38");
            t.Outputs[1].ScriptPubKey = new Script() + OpcodeType.OP_RETURN;
            Assert.True(!StandardScripts.IsStandardTransaction(t));

            t.Outputs[0].ScriptPubKey = new Script() + OpcodeType.OP_RETURN;
            t.Outputs[1].ScriptPubKey = new Script() + OpcodeType.OP_RETURN;
            Assert.True(!StandardScripts.IsStandardTransaction(t));
        }

        private byte[] ParseHex(string data)
        {
            return Encoders.Hex.DecodeData(data);
        }
    }
}<|MERGE_RESOLUTION|>--- conflicted
+++ resolved
@@ -69,17 +69,10 @@
             if (chain != null)
             {
                 b.Header.HashPrevBlock = chain.Tip.HashBlock;
-<<<<<<< HEAD
-                return new ChainedHeader(b.Header, b.Header.GetHash(Network.StratisMain.NetworkOptions), chain.Tip);
-            }
-            else
-                return new ChainedHeader(b.Header, b.Header.GetHash(Network.StratisMain.NetworkOptions), 0);
-=======
                 return new ChainedBlock(b.Header, b.Header.GetHash(), chain.Tip);
             }
             else
                 return new ChainedBlock(b.Header, b.Header.GetHash(), 0);
->>>>>>> ad8041cf
         }
 
         [Fact]
