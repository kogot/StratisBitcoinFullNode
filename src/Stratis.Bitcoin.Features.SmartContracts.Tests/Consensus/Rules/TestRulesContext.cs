--- conflicted
+++ resolved
@@ -81,11 +81,7 @@
             testRulesContext.ChainState = new ChainState(new InvalidBlockHashStore(testRulesContext.DateTimeProvider));
 
             NodeDeployments deployments = new NodeDeployments(testRulesContext.Network, testRulesContext.Chain);
-<<<<<<< HEAD
-            testRulesContext.Consensus = new PowConsensusRuleEngine(testRulesContext.Network, testRulesContext.LoggerFactory, testRulesContext.DateTimeProvider, testRulesContext.Chain, deployments, consensusSettings, testRulesContext.Checkpoints, null, testRulesContext.ChainState).Register(new FullNodeBuilderConsensusExtension.PowConsensusRulesRegistration());
-=======
-            testRulesContext.Consensus = new PowConsensusRules(testRulesContext.Network, testRulesContext.LoggerFactory, testRulesContext.DateTimeProvider, testRulesContext.Chain, deployments, consensusSettings, testRulesContext.Checkpoints, null, lookAheadBlockPuller.Object).Register();
->>>>>>> 66d7ff61
+            testRulesContext.Consensus = new PowConsensusRuleEngine(testRulesContext.Network, testRulesContext.LoggerFactory, testRulesContext.DateTimeProvider, testRulesContext.Chain, deployments, consensusSettings, testRulesContext.Checkpoints, null, testRulesContext.ChainState).Register();
 
             return testRulesContext;
         }
