﻿using System;
using System.Collections.Generic;
using System.Reflection;
using System.Threading;
using System.Threading.Tasks;
using Moq;
using NBitcoin;
using Stratis.Bitcoin.Features.Consensus;
using Stratis.Bitcoin.Features.Consensus.Interfaces;
using Stratis.Bitcoin.Features.MemoryPool;
using Stratis.Bitcoin.Features.MemoryPool.Interfaces;
using Stratis.Bitcoin.Tests.Common.Logging;
using Stratis.Bitcoin.Utilities;
using Xunit;

namespace Stratis.Bitcoin.Features.Miner.Tests
{
    public class PowMiningTest : LogsTestBase, IClassFixture<PowMiningTestFixture>
    {
        private Mock<IAsyncLoopFactory> asyncLoopFactory;
        private ConcurrentChain chain;
        private Mock<IConsensusLoop> consensusLoop;
        private NBitcoin.Consensus.ConsensusOptions initialNetworkOptions;
        private PowMiningTestFixture fixture;
        private Mock<ITxMempool> mempool;
        private MempoolSchedulerLock mempoolLock;
        private Network network;
        private Mock<INodeLifetime> nodeLifetime;

        private readonly bool initialBlockSignature;
        private readonly bool initialTimestamp;

        public PowMiningTest(PowMiningTestFixture fixture)
        {
            this.fixture = fixture;
            this.network = fixture.Network;

            this.initialNetworkOptions = this.network.Consensus.Options;
            if (this.initialNetworkOptions == null)
                this.network.Consensus.Options = new PowConsensusOptions();

            this.asyncLoopFactory = new Mock<IAsyncLoopFactory>();

            this.consensusLoop = new Mock<IConsensusLoop>();
            this.consensusLoop.SetupGet(c => c.Tip).Returns(() => { return this.chain.Tip; });
            this.consensusLoop.SetupGet(c => c.Validator).Returns(new PowConsensusValidator(this.network, new Checkpoints(), DateTimeProvider.Default, this.LoggerFactory.Object));

            this.mempool = new Mock<ITxMempool>();
            this.mempool.SetupGet(mp => mp.MapTx).Returns(new TxMempool.IndexedTransactionSet());

            this.chain = fixture.Chain;

            this.nodeLifetime = new Mock<INodeLifetime>();
            this.nodeLifetime.Setup(n => n.ApplicationStopping).Returns(new CancellationToken()).Verifiable();

            this.mempoolLock = new MempoolSchedulerLock();
        }

        [Fact]
        public void Mine_FirstCall_CreatesNewMiningLoop_ReturnsMiningLoop()
        {
            this.asyncLoopFactory.Setup(a => a.Run("PowMining.Mine", It.IsAny<Func<CancellationToken, Task>>(), It.IsAny<CancellationToken>(), TimeSpans.Second, TimeSpans.TenSeconds))
                .Returns(new AsyncLoop("PowMining.Mine2", this.FullNodeLogger.Object, token => { return Task.CompletedTask; }))
                .Verifiable();

            var blockBuilder = CreateProofOfWorkBlockBuilder();
            var miner = CreateProofOfWorkMiner(blockBuilder.Object);

            miner.Mine(new Key().ScriptPubKey);

            this.nodeLifetime.Verify();
            this.asyncLoopFactory.Verify();
        }

        [Fact]
        public void Mine_SecondCall_ReturnsSameMiningLoop()
        {
            this.asyncLoopFactory.Setup(a => a.Run("PowMining.Mine", It.IsAny<Func<CancellationToken, Task>>(), It.IsAny<CancellationToken>(), TimeSpans.Second, TimeSpans.TenSeconds))
                .Returns(new AsyncLoop("PowMining.Mine2", this.FullNodeLogger.Object, token => { return Task.CompletedTask; }))
                .Verifiable();

            var blockBuilder = CreateProofOfWorkBlockBuilder();
            var miner = CreateProofOfWorkMiner(blockBuilder.Object);

            miner.Mine(new Key().ScriptPubKey);
            miner.Mine(new Key().ScriptPubKey);

            this.nodeLifetime.Verify();
            this.asyncLoopFactory.Verify(a => a.Run("PowMining.Mine", It.IsAny<Func<CancellationToken, Task>>(), It.IsAny<CancellationToken>(), TimeSpans.Second, TimeSpans.TenSeconds), Times.Exactly(1));
        }

        [Fact]
        public void Mine_CreatedAsyncLoop_GeneratesBlocksUntilCancelled()
        {
            var cancellationToken = new CancellationToken();
            this.nodeLifetime.SetupSequence(n => n.ApplicationStopping)
              .Returns(cancellationToken)
              .Returns(new CancellationToken(true));

            string callbackName = null;
            Func<CancellationToken, Task> callbackFunc = null;
            TimeSpan? callbackRepeat = null;

            this.asyncLoopFactory.Setup(a => a.Run("PowMining.Mine", It.IsAny<Func<CancellationToken, Task>>(), It.IsAny<CancellationToken>(), TimeSpans.Second, TimeSpans.TenSeconds))
                .Callback<string, Func<CancellationToken, Task>, CancellationToken, TimeSpan?, TimeSpan?>(
                (name, func, token, repeat, startafter) =>
                {
                    callbackName = name;
                    callbackFunc = func;
                    callbackRepeat = repeat;
                })
                .Returns(() =>
                {
                    return new AsyncLoop(callbackName, this.FullNodeLogger.Object, callbackFunc);
                })
                .Verifiable();

            var blockBuilder = CreateProofOfWorkBlockBuilder();
            var miner = CreateProofOfWorkMiner(blockBuilder.Object);

            miner.Mine(new Key().ScriptPubKey);
            this.asyncLoopFactory.Verify();
        }

        [Fact]
        public void IncrementExtraNonce_HashPrevBlockNotSameAsBlockHeaderHashPrevBlock_ResetsExtraNonceAndHashPrevBlock_UpdatesCoinBaseTransactionAndMerkleRoot()
        {
            var blockBuilder = CreateProofOfWorkBlockBuilder();
            var miner = CreateProofOfWorkMiner(blockBuilder.Object);

            FieldInfo hashPrevBlockFieldSelector = GetHashPrevBlockFieldSelector();
            hashPrevBlockFieldSelector.SetValue(miner, new uint256(15));

            var transaction = new Transaction();
            transaction.Inputs.Add(new TxIn());

            var block = new Block();
            block.Transactions.Add(transaction);
            block.Header.HashMerkleRoot = new uint256(0);
            block.Header.HashPrevBlock = new uint256(14);
            this.chain = GenerateChainWithHeight(2, this.network);

            int nExtraNonce = 15;
            nExtraNonce = miner.IncrementExtraNonce(block, this.chain.Tip, nExtraNonce);

            Assert.Equal(new uint256(14), hashPrevBlockFieldSelector.GetValue(miner) as uint256);
            Assert.Equal(block.Transactions[0].Inputs[0].ScriptSig, TxIn.CreateCoinbase(3).ScriptSig);
            Assert.NotEqual(new uint256(0), block.Header.HashMerkleRoot);
            Assert.Equal(1, nExtraNonce);
        }

        [Fact]
        public void IncrementExtraNonce_HashPrevBlockNotSameAsBlockHeaderHashPrevBlock_IncrementsExtraNonce_UpdatesCoinBaseTransactionAndMerkleRoot()
        {
            var blockBuilder = CreateProofOfWorkBlockBuilder();
            var miner = CreateProofOfWorkMiner(blockBuilder.Object);

            FieldInfo hashPrevBlockFieldSelector = GetHashPrevBlockFieldSelector();
            hashPrevBlockFieldSelector.SetValue(miner, new uint256(15));

            var transaction = new Transaction();
            transaction.Inputs.Add(new TxIn());

            var block = new Block();
            block.Transactions.Add(transaction);
            block.Header.HashMerkleRoot = new uint256(0);
            block.Header.HashPrevBlock = new uint256(15);
            this.chain = GenerateChainWithHeight(2, this.network);

            int nExtraNonce = 15;
            nExtraNonce = miner.IncrementExtraNonce(block, this.chain.Tip, nExtraNonce);

            Assert.Equal(block.Transactions[0].Inputs[0].ScriptSig, TxIn.CreateCoinbase(3).ScriptSig);
            Assert.NotEqual(new uint256(0), block.Header.HashMerkleRoot);
            Assert.Equal(16, nExtraNonce);
        }

        [Fact]
        public void GenerateBlocks_SingleBlock_ReturnsGeneratedBlock()
        {
            this.ExecuteUsingNonProofOfStakeSettings(() =>
            {
                BlockValidationContext callbackBlockValidationContext = null;
                this.consensusLoop.Setup(c => c.AcceptBlockAsync(It.IsAny<BlockValidationContext>()))
                    .Callback<BlockValidationContext>((context) =>
                    {
                        context.ChainedHeader = new ChainedHeader(context.Block.Header, context.Block.GetHash(), this.chain.Tip);
                        this.chain.SetTip(context.ChainedHeader);
                        callbackBlockValidationContext = context;
                    })
                    .Returns(Task.CompletedTask);

                BlockTemplate blockTemplate = CreateBlockTemplate(this.fixture.Block1);

                this.chain.SetTip(this.chain.GetBlock(0));

                var blockBuilder = CreateProofOfWorkBlockBuilder();
                blockBuilder.Setup(b => b.Build(It.IsAny<ChainedHeader>(), It.Is<Script>(r => r == this.fixture.ReserveScript.ReserveFullNodeScript))).Returns(blockTemplate);

                var miner = CreateProofOfWorkMiner(blockBuilder.Object);
                var blockHashes = miner.GenerateBlocks(this.fixture.ReserveScript, 1, uint.MaxValue);

                Assert.NotEmpty(blockHashes);
                Assert.True(blockHashes.Count == 1);
                Assert.Equal(callbackBlockValidationContext.Block.GetHash(), blockHashes[0]);
            });
        }

        [Fact]
        public void GenerateBlocks_SingleBlock_ChainedBlockNotPresentInBlockValidationContext_ReturnsEmptyList()
        {
            this.ExecuteUsingNonProofOfStakeSettings(() =>
            {
                BlockValidationContext callbackBlockValidationContext = null;

                this.consensusLoop.Setup(c => c.AcceptBlockAsync(It.IsAny<BlockValidationContext>()))
                    .Callback<BlockValidationContext>((context) =>
                    {
                        context.ChainedHeader = null;
                        callbackBlockValidationContext = context;
                    })
                    .Returns(Task.CompletedTask);

                BlockTemplate blockTemplate = CreateBlockTemplate(this.fixture.Block1);

                this.chain.SetTip(this.chain.GetBlock(0));

                var blockBuilder = CreateProofOfWorkBlockBuilder();
                blockBuilder.Setup(b => b.Build(It.IsAny<ChainedHeader>(), It.Is<Script>(r => r == this.fixture.ReserveScript.ReserveFullNodeScript))).Returns(blockTemplate);

                var miner = CreateProofOfWorkMiner(blockBuilder.Object);
                var blockHashes = miner.GenerateBlocks(this.fixture.ReserveScript, 1, uint.MaxValue);

                Assert.Empty(blockHashes);
            });
        }

        [Fact]
        public void GenerateBlocks_SingleBlock_ValidationContextError_ReturnsEmptyList()
        {
            this.ExecuteUsingNonProofOfStakeSettings(() =>
            {
                BlockValidationContext callbackBlockValidationContext = null;

                this.consensusLoop.Setup(c => c.AcceptBlockAsync(It.IsAny<BlockValidationContext>()))
                    .Callback<BlockValidationContext>((context) =>
                    {
                        context.ChainedHeader = new ChainedHeader(context.Block.Header, context.Block.GetHash(), this.chain.Tip);
                        this.chain.SetTip(context.ChainedHeader);
                        context.Error = ConsensusErrors.BadMerkleRoot;
                        callbackBlockValidationContext = context;
                    })
                    .Returns(Task.CompletedTask);

                BlockTemplate blockTemplate = CreateBlockTemplate(this.fixture.Block1);

                this.chain.SetTip(this.chain.GetBlock(0));

                var blockBuilder = CreateProofOfWorkBlockBuilder();
                blockBuilder.Setup(b => b.Build(It.IsAny<ChainedHeader>(), It.Is<Script>(r => r == this.fixture.ReserveScript.ReserveFullNodeScript))).Returns(blockTemplate);

                var miner = CreateProofOfWorkMiner(blockBuilder.Object);
                var blockHashes = miner.GenerateBlocks(this.fixture.ReserveScript, 1, uint.MaxValue);

                Assert.Empty(blockHashes);
            });
        }

        [Fact]
        public void GenerateBlocks_SingleBlock_BlockValidationContextErrorInvalidPrevTip_ContinuesExecution_ReturnsGeneratedBlock()
        {
            this.ExecuteUsingNonProofOfStakeSettings(() =>
            {
                BlockValidationContext callbackBlockValidationContext = null;

                ConsensusError lastError = null;

                this.consensusLoop.Setup(c => c.AcceptBlockAsync(It.IsAny<BlockValidationContext>())).Callback<BlockValidationContext>((context) =>
                {
                    context.ChainedHeader = new ChainedHeader(context.Block.Header, context.Block.GetHash(), this.chain.Tip);
                    if (lastError == null)
                    {
                        context.Error = ConsensusErrors.InvalidPrevTip;
                        lastError = context.Error;
                    }
                    else if (lastError != null)
                    {
                        this.chain.SetTip(context.ChainedHeader);
                    }
                    callbackBlockValidationContext = context;
                }).Returns(Task.CompletedTask);

                BlockTemplate blockTemplate = CreateBlockTemplate(this.fixture.Block1);

                this.chain.SetTip(this.chain.GetBlock(0));

                var blockBuilder = CreateProofOfWorkBlockBuilder();
                blockBuilder.Setup(b => b.Build(It.IsAny<ChainedHeader>(), It.Is<Script>(r => r == this.fixture.ReserveScript.ReserveFullNodeScript))).Returns(blockTemplate);

                var miner = CreateProofOfWorkMiner(blockBuilder.Object);
                var blockHashes = miner.GenerateBlocks(this.fixture.ReserveScript, 1, uint.MaxValue);

                Assert.NotEmpty(blockHashes);
                Assert.True(blockHashes.Count == 1);
                Assert.Equal(callbackBlockValidationContext.Block.GetHash(), blockHashes[0]);
            });
        }

        [Fact]
        public void GenerateBlocks_SingleBlock_MaxTriesReached_StopsGeneratingBlocks_ReturnsEmptyList()
        {
            this.ExecuteUsingNonProofOfStakeSettings(() =>
            {
                BlockValidationContext callbackBlockValidationContext = null;
                this.consensusLoop.Setup(c => c.AcceptBlockAsync(It.IsAny<BlockValidationContext>())).Callback<BlockValidationContext>((context) =>
                {
                    context.ChainedHeader = new ChainedHeader(context.Block.Header, context.Block.GetHash(), this.chain.Tip);
                    this.chain.SetTip(context.ChainedHeader);
                    callbackBlockValidationContext = context;
                }).Returns(Task.CompletedTask);

                BlockTemplate blockTemplate = CreateBlockTemplate(this.fixture.Block1);
                blockTemplate.Block.Header.Nonce = 0;
                blockTemplate.Block.Header.Bits = Network.TestNet.GetGenesis().Header.Bits; // make the difficulty harder.

                this.chain.SetTip(this.chain.GetBlock(0));

                var blockBuilder = CreateProofOfWorkBlockBuilder();
                blockBuilder.Setup(b => b.Build(It.IsAny<ChainedHeader>(), It.Is<Script>(r => r == this.fixture.ReserveScript.ReserveFullNodeScript))).Returns(blockTemplate);

                var miner = CreateProofOfWorkMiner(blockBuilder.Object);
                var blockHashes = miner.GenerateBlocks(this.fixture.ReserveScript, 1, 15);

                Assert.Empty(blockHashes);
            });
        }

        [Fact]
        public void GenerateBlocks_ZeroBlocks_ReturnsEmptyList()
        {
            var blockBuilder = CreateProofOfWorkBlockBuilder();
            var miner = CreateProofOfWorkMiner(blockBuilder.Object);
            var blockHashes = miner.GenerateBlocks(this.fixture.ReserveScript, 0, int.MaxValue);

            Assert.Empty(blockHashes);
        }

        [Fact]
        public void GenerateBlocks_MultipleBlocks_ReturnsGeneratedBlocks()
        {
            this.ExecuteUsingNonProofOfStakeSettings(() =>
            {
                List<BlockValidationContext> callbackBlockValidationContexts = new List<BlockValidationContext>();
                ChainedHeader lastChainedHeader = null;
                this.consensusLoop.Setup(c => c.AcceptBlockAsync(It.IsAny<BlockValidationContext>()))
                    .Callback<BlockValidationContext>((context) =>
                    {
                        if (lastChainedHeader == null)
                        {
                            context.ChainedHeader = this.fixture.ChainedBlock1;
                            lastChainedHeader = context.ChainedHeader;
                        }
                        else
                        {
                            context.ChainedHeader = this.fixture.ChainedBlock2;
                        }

                        this.chain.SetTip(context.ChainedHeader);
                        callbackBlockValidationContexts.Add(context);
                    })
                    .Returns(Task.CompletedTask);

                BlockTemplate blockTemplate = CreateBlockTemplate(this.fixture.Block1);
                BlockTemplate blockTemplate2 = CreateBlockTemplate(this.fixture.Block2);

                this.chain.SetTip(this.chain.GetBlock(0));

                int attempts = 0;

                var blockBuilder = CreateProofOfWorkBlockBuilder();
                blockBuilder.Setup(b => b.Build(It.IsAny<ChainedHeader>(), It.Is<Script>(r => r == this.fixture.ReserveScript.ReserveFullNodeScript)))
                    .Returns(() =>
                    {
                        if (lastChainedHeader == null)
                        {
                            if (attempts == 10)
                            {
                                // sometimes the PoW nonce we generate in the fixture is not accepted resulting in an infinite loop. Retry.
                                this.fixture.Block1 = this.fixture.PrepareValidBlock(this.chain.Tip, 1, this.fixture.Key.ScriptPubKey);
                                this.fixture.ChainedBlock1 = new ChainedHeader(this.fixture.Block1.Header, this.fixture.Block1.GetHash(), this.chain.Tip);
                                this.fixture.Block2 = this.fixture.PrepareValidBlock(this.fixture.ChainedBlock1, 2, this.fixture.Key.ScriptPubKey);
                                this.fixture.ChainedBlock2 = new ChainedHeader(this.fixture.Block2.Header, this.fixture.Block2.GetHash(), this.fixture.ChainedBlock1);

                                blockTemplate = CreateBlockTemplate(this.fixture.Block1);
                                blockTemplate2 = CreateBlockTemplate(this.fixture.Block2);
                                attempts = 0;
                            }
                            attempts += 1;

                            return blockTemplate;
                        }

                        return blockTemplate2;
                    });

                var miner = CreateProofOfWorkMiner(blockBuilder.Object);
                var blockHashes = miner.GenerateBlocks(this.fixture.ReserveScript, 2, uint.MaxValue);

                Assert.NotEmpty(blockHashes);
                Assert.Equal(2, blockHashes.Count);
                Assert.Equal(callbackBlockValidationContexts[0].Block.GetHash(), blockHashes[0]);
                Assert.Equal(callbackBlockValidationContexts[1].Block.GetHash(), blockHashes[1]);
            });
        }

        [Fact]
        public void GenerateBlocks_MultipleBlocks_ChainedBlockNotPresentInBlockValidationContext_ReturnsValidGeneratedBlocks()
        {
            this.ExecuteUsingNonProofOfStakeSettings(() =>
            {
                List<BlockValidationContext> callbackBlockValidationContexts = new List<BlockValidationContext>();
                ChainedHeader lastChainedHeader = null;
                this.consensusLoop.Setup(c => c.AcceptBlockAsync(It.IsAny<BlockValidationContext>()))
                    .Callback<BlockValidationContext>((context) =>
                    {
                        if (lastChainedHeader == null)
                        {
                            context.ChainedHeader = this.fixture.ChainedBlock1;
                            lastChainedHeader = context.ChainedHeader;
                            this.chain.SetTip(context.ChainedHeader);
                        }
                        else
                        {
                            context.ChainedHeader = null;
                        }

                        callbackBlockValidationContexts.Add(context);
                    })
                    .Returns(Task.CompletedTask);

                BlockTemplate blockTemplate = CreateBlockTemplate(this.fixture.Block1);
                BlockTemplate blockTemplate2 = CreateBlockTemplate(this.fixture.Block2);

                this.chain.SetTip(this.chain.GetBlock(0));

                var blockBuilder = CreateProofOfWorkBlockBuilder();
                blockBuilder.SetupSequence(b => b.Build(It.IsAny<ChainedHeader>(), It.Is<Script>(r => r == this.fixture.ReserveScript.ReserveFullNodeScript)))
                    .Returns(blockTemplate)
                    .Returns(blockTemplate2);

                var miner = CreateProofOfWorkMiner(blockBuilder.Object);
                var blockHashes = miner.GenerateBlocks(this.fixture.ReserveScript, 2, uint.MaxValue);

                Assert.NotEmpty(blockHashes);
                Assert.True(blockHashes.Count == 1);
                Assert.Equal(callbackBlockValidationContexts[0].Block.GetHash(), blockHashes[0]);
            });
        }

        [Fact]
        public void GenerateBlocks_MultipleBlocks_BlockValidationContextError_ReturnsValidGeneratedBlocks()
        {
            this.ExecuteUsingNonProofOfStakeSettings(() =>
            {
                List<BlockValidationContext> callbackBlockValidationContexts = new List<BlockValidationContext>();

                ChainedHeader lastChainedBlock = null;

                this.consensusLoop.Setup(c => c.AcceptBlockAsync(It.IsAny<BlockValidationContext>())).Callback<BlockValidationContext>((context) =>
                {
                    if (lastChainedBlock == null)
                    {
                        context.ChainedHeader = this.fixture.ChainedBlock1;
                        this.chain.SetTip(context.ChainedHeader);
                        lastChainedBlock = context.ChainedHeader;
                    }
                    else
                    {
                        context.Error = ConsensusErrors.BadBlockLength;
                    }

                    callbackBlockValidationContexts.Add(context);
                })
                .Returns(Task.CompletedTask);

                BlockTemplate blockTemplate = CreateBlockTemplate(this.fixture.Block1);
                BlockTemplate blockTemplate2 = CreateBlockTemplate(this.fixture.Block2);

                this.chain.SetTip(this.chain.GetBlock(0));

                var blockBuilder = CreateProofOfWorkBlockBuilder();

                blockBuilder.SetupSequence(b => b.Build(It.IsAny<ChainedHeader>(), It.Is<Script>(r => r == this.fixture.ReserveScript.ReserveFullNodeScript)))
                            .Returns(blockTemplate)
                            .Returns(blockTemplate2);

                var miner = CreateProofOfWorkMiner(blockBuilder.Object);
                var blockHashes = miner.GenerateBlocks(this.fixture.ReserveScript, 2, uint.MaxValue);

                Assert.NotEmpty(blockHashes);
                Assert.True(blockHashes.Count == 1);
                Assert.Equal(callbackBlockValidationContexts[0].Block.GetHash(), blockHashes[0]);
            });
        }

        private Mock<PowBlockAssembler> CreateProofOfWorkBlockBuilder()
        {
            return new Mock<PowBlockAssembler>(
                this.consensusLoop.Object,
                DateTimeProvider.Default,
                this.LoggerFactory.Object,
                this.mempool.Object,
                this.mempoolLock,
                this.network,
                null);
        }

        private PowMining CreateProofOfWorkMiner(PowBlockAssembler blockBuilder)
        {
            return new PowMining(this.asyncLoopFactory.Object, blockBuilder, this.consensusLoop.Object, this.chain, DateTimeProvider.Default, this.mempool.Object, this.mempoolLock, this.network, this.nodeLifetime.Object, this.LoggerFactory.Object);
        }

        private static ConcurrentChain GenerateChainWithHeight(int blockAmount, Network network)
        {
            var chain = new ConcurrentChain(network);
            var nonce = RandomUtils.GetUInt32();
            var prevBlockHash = chain.Genesis.HashBlock;
            for (var i = 0; i < blockAmount; i++)
            {
                var block = new Block();
                block.AddTransaction(new Transaction());
                block.UpdateMerkleRoot();
                block.Header.BlockTime = new DateTimeOffset(new DateTime(2017, 1, 1, 0, 0, 0, DateTimeKind.Utc).AddDays(i));
                block.Header.HashPrevBlock = prevBlockHash;
                block.Header.Nonce = nonce;
                chain.SetTip(block.Header);
                prevBlockHash = block.GetHash();
            }

            return chain;
        }

        private FieldInfo GetHashPrevBlockFieldSelector()
        {
            var typeToTest = typeof(PowMining);
            var hashPrevBlockFieldSelector = typeToTest.GetField("hashPrevBlock", BindingFlags.Instance | BindingFlags.NonPublic);
            return hashPrevBlockFieldSelector;
        }

        private BlockTemplate CreateBlockTemplate(Block block)
        {
            BlockTemplate blockTemplate = new BlockTemplate(this.network)
            {
                Block = block,
            };
            return blockTemplate;
        }

        private void ExecuteUsingNonProofOfStakeSettings(Action action)
        {
            action();
        }
    }

    /// <summary>
    /// A PoW mining fixture that prepares several blocks with a precalculated PoW nonce to save having to recalculate it every unit test.
    /// </summary>
    public class PowMiningTestFixture
    {
        public readonly ConcurrentChain Chain;
        public readonly Key Key;
        public readonly Network Network;

        public Block Block1 { get; set; }
        public ChainedHeader ChainedBlock1 { get; set; }

        public Block Block2 { get; set; }
        public ChainedHeader ChainedBlock2 { get; set; }

        public readonly ReserveScript ReserveScript;

        public PowMiningTestFixture()
        {
            this.Network = Network.RegTest; // fast mining so use regtest
            this.Chain = new ConcurrentChain(this.Network);
            this.Key = new Key();
            this.ReserveScript = new ReserveScript(this.Key.ScriptPubKey);

<<<<<<< HEAD
            var isProofOfStake = this.Network.NetworkOptions.IsProofOfStake;
            var blockSignature = Block.BlockSignature;
            var timestamp = Transaction.TimeStamp;

            try
            {
                this.Network.NetworkOptions.IsProofOfStake = false;

                Block.BlockSignature = false;
                Transaction.TimeStamp = false;

                this.Block1 = PrepareValidBlock(this.Chain.Tip, 1, this.Key.ScriptPubKey);
                this.ChainedBlock1 = new ChainedHeader(this.Block1.Header, this.Block1.GetHash(), this.Chain.Tip);

                this.Block2 = PrepareValidBlock(this.ChainedBlock1, 2, this.Key.ScriptPubKey);
                this.ChainedBlock2 = new ChainedHeader(this.Block2.Header, this.Block2.GetHash(), this.ChainedBlock1);
            }
            finally
            {
                this.Network.NetworkOptions.IsProofOfStake = isProofOfStake;

                Block.BlockSignature = blockSignature;
                Transaction.TimeStamp = timestamp;
            }
=======
            this.Block1 = this.PrepareValidBlock(this.Chain.Tip, 1, this.Key.ScriptPubKey);
            this.ChainedBlock1 = new ChainedBlock(this.Block1.Header, this.Block1.GetHash(), this.Chain.Tip);

            this.Block2 = this.PrepareValidBlock(this.ChainedBlock1, 2, this.Key.ScriptPubKey);
            this.ChainedBlock2 = new ChainedBlock(this.Block2.Header, this.Block2.GetHash(), this.ChainedBlock1);
>>>>>>> ad8041cf
        }

        public Block PrepareValidBlock(ChainedHeader prevBlock, int newHeight, Script ScriptPubKey)
        {
            uint nonce = 0;

            var block = this.Network.Consensus.ConsensusFactory.CreateBlock();
            block.Header.HashPrevBlock = prevBlock.HashBlock;

            var transaction = this.Network.Consensus.ConsensusFactory.CreateTransaction();
            transaction.AddInput(TxIn.CreateCoinbase(newHeight));
            transaction.AddOutput(new TxOut(new Money(1, MoneyUnit.BTC), ScriptPubKey));
            block.Transactions.Add(transaction);

            block.Header.Bits = block.Header.GetWorkRequired(this.Network, prevBlock);
            block.UpdateMerkleRoot();
            while (!block.CheckProofOfWork(this.Network.Consensus))
                block.Header.Nonce = ++nonce;

            return block;
        }
    }
}<|MERGE_RESOLUTION|>--- conflicted
+++ resolved
@@ -586,38 +586,11 @@
             this.Key = new Key();
             this.ReserveScript = new ReserveScript(this.Key.ScriptPubKey);
 
-<<<<<<< HEAD
-            var isProofOfStake = this.Network.NetworkOptions.IsProofOfStake;
-            var blockSignature = Block.BlockSignature;
-            var timestamp = Transaction.TimeStamp;
-
-            try
-            {
-                this.Network.NetworkOptions.IsProofOfStake = false;
-
-                Block.BlockSignature = false;
-                Transaction.TimeStamp = false;
-
-                this.Block1 = PrepareValidBlock(this.Chain.Tip, 1, this.Key.ScriptPubKey);
-                this.ChainedBlock1 = new ChainedHeader(this.Block1.Header, this.Block1.GetHash(), this.Chain.Tip);
-
-                this.Block2 = PrepareValidBlock(this.ChainedBlock1, 2, this.Key.ScriptPubKey);
-                this.ChainedBlock2 = new ChainedHeader(this.Block2.Header, this.Block2.GetHash(), this.ChainedBlock1);
-            }
-            finally
-            {
-                this.Network.NetworkOptions.IsProofOfStake = isProofOfStake;
-
-                Block.BlockSignature = blockSignature;
-                Transaction.TimeStamp = timestamp;
-            }
-=======
             this.Block1 = this.PrepareValidBlock(this.Chain.Tip, 1, this.Key.ScriptPubKey);
             this.ChainedBlock1 = new ChainedBlock(this.Block1.Header, this.Block1.GetHash(), this.Chain.Tip);
 
             this.Block2 = this.PrepareValidBlock(this.ChainedBlock1, 2, this.Key.ScriptPubKey);
             this.ChainedBlock2 = new ChainedBlock(this.Block2.Header, this.Block2.GetHash(), this.ChainedBlock1);
->>>>>>> ad8041cf
         }
 
         public Block PrepareValidBlock(ChainedHeader prevBlock, int newHeight, Script ScriptPubKey)
