﻿using System;
using System.Collections.Generic;
using System.Reflection;
using System.Threading;
using System.Threading.Tasks;
using Moq;
using NBitcoin;
using Stratis.Bitcoin.Features.Consensus;
using Stratis.Bitcoin.Features.Consensus.Interfaces;
using Stratis.Bitcoin.Features.MemoryPool;
using Stratis.Bitcoin.Features.MemoryPool.Interfaces;
using Stratis.Bitcoin.Tests.Common.Logging;
using Stratis.Bitcoin.Utilities;
using Xunit;

namespace Stratis.Bitcoin.Features.Miner.Tests
{
    public class PowMiningTest : LogsTestBase, IClassFixture<PowMiningTestFixture>
    {
        private Mock<IAsyncLoopFactory> asyncLoopFactory;
        private ConcurrentChain chain;
        private Mock<IConsensusLoop> consensusLoop;
        private NBitcoin.Consensus.ConsensusOptions initialNetworkOptions;
        private PowMiningTestFixture fixture;
        private Mock<ITxMempool> mempool;
        private MempoolSchedulerLock mempoolLock;
        private Network network;
        private Mock<INodeLifetime> nodeLifetime;

        public PowMiningTest(PowMiningTestFixture fixture)
        {
            this.fixture = fixture;
            this.network = fixture.Network;

            this.initialNetworkOptions = this.network.Consensus.Options;
            if (this.initialNetworkOptions == null)
                this.network.Consensus.Options = new PowConsensusOptions();

            this.asyncLoopFactory = new Mock<IAsyncLoopFactory>();

            this.consensusLoop = new Mock<IConsensusLoop>();
            this.consensusLoop.SetupGet(c => c.Tip).Returns(() => { return this.chain.Tip; });
            this.consensusLoop.SetupGet(c => c.Validator).Returns(new PowConsensusValidator(this.network, new Checkpoints(), DateTimeProvider.Default, this.LoggerFactory.Object));

            this.mempool = new Mock<ITxMempool>();
            this.mempool.SetupGet(mp => mp.MapTx).Returns(new TxMempool.IndexedTransactionSet());

            this.chain = fixture.Chain;

            this.nodeLifetime = new Mock<INodeLifetime>();
            this.nodeLifetime.Setup(n => n.ApplicationStopping).Returns(new CancellationToken()).Verifiable();

            this.mempoolLock = new MempoolSchedulerLock();
        }

        [Fact]
        public void Mine_FirstCall_CreatesNewMiningLoop_ReturnsMiningLoop()
        {
            this.asyncLoopFactory.Setup(a => a.Run("PowMining.Mine", It.IsAny<Func<CancellationToken, Task>>(), It.IsAny<CancellationToken>(), TimeSpans.Second, TimeSpans.TenSeconds))
                .Returns(new AsyncLoop("PowMining.Mine2", this.FullNodeLogger.Object, token => { return Task.CompletedTask; }))
                .Verifiable();

            var blockBuilder = this.CreateProofOfWorkBlockBuilder();
            var miner = this.CreateProofOfWorkMiner(blockBuilder.Object);

            miner.Mine(new Key().ScriptPubKey);

            this.nodeLifetime.Verify();
            this.asyncLoopFactory.Verify();
        }

        [Fact]
        public void Mine_SecondCall_ReturnsSameMiningLoop()
        {
            this.asyncLoopFactory.Setup(a => a.Run("PowMining.Mine", It.IsAny<Func<CancellationToken, Task>>(), It.IsAny<CancellationToken>(), TimeSpans.Second, TimeSpans.TenSeconds))
                .Returns(new AsyncLoop("PowMining.Mine2", this.FullNodeLogger.Object, token => { return Task.CompletedTask; }))
                .Verifiable();

            var blockBuilder = this.CreateProofOfWorkBlockBuilder();
            var miner = this.CreateProofOfWorkMiner(blockBuilder.Object);

            miner.Mine(new Key().ScriptPubKey);
            miner.Mine(new Key().ScriptPubKey);

            this.nodeLifetime.Verify();
            this.asyncLoopFactory.Verify(a => a.Run("PowMining.Mine", It.IsAny<Func<CancellationToken, Task>>(), It.IsAny<CancellationToken>(), TimeSpans.Second, TimeSpans.TenSeconds), Times.Exactly(1));
        }

        [Fact]
        public void Mine_CreatedAsyncLoop_GeneratesBlocksUntilCancelled()
        {
            var cancellationToken = new CancellationToken();
            this.nodeLifetime.SetupSequence(n => n.ApplicationStopping)
              .Returns(cancellationToken)
              .Returns(new CancellationToken(true));

            string callbackName = null;
            Func<CancellationToken, Task> callbackFunc = null;
            TimeSpan? callbackRepeat = null;

            this.asyncLoopFactory.Setup(a => a.Run("PowMining.Mine", It.IsAny<Func<CancellationToken, Task>>(), It.IsAny<CancellationToken>(), TimeSpans.Second, TimeSpans.TenSeconds))
                .Callback<string, Func<CancellationToken, Task>, CancellationToken, TimeSpan?, TimeSpan?>(
                (name, func, token, repeat, startafter) =>
                {
                    callbackName = name;
                    callbackFunc = func;
                    callbackRepeat = repeat;
                })
                .Returns(() =>
                {
                    return new AsyncLoop(callbackName, this.FullNodeLogger.Object, callbackFunc);
                })
                .Verifiable();

            var blockBuilder = this.CreateProofOfWorkBlockBuilder();
            var miner = this.CreateProofOfWorkMiner(blockBuilder.Object);

            miner.Mine(new Key().ScriptPubKey);
            this.asyncLoopFactory.Verify();
        }

        [Fact]
        public void IncrementExtraNonce_HashPrevBlockNotSameAsBlockHeaderHashPrevBlock_ResetsExtraNonceAndHashPrevBlock_UpdatesCoinBaseTransactionAndMerkleRoot()
        {
            var blockBuilder = this.CreateProofOfWorkBlockBuilder();
            var miner = this.CreateProofOfWorkMiner(blockBuilder.Object);

            FieldInfo hashPrevBlockFieldSelector = this.GetHashPrevBlockFieldSelector();
            hashPrevBlockFieldSelector.SetValue(miner, new uint256(15));

            var transaction = new Transaction();
            transaction.Inputs.Add(new TxIn());

            var block = this.network.Consensus.ConsensusFactory.CreateBlock();
            block.Transactions.Add(transaction);
            block.Header.HashMerkleRoot = new uint256(0);
            block.Header.HashPrevBlock = new uint256(14);
            this.chain = GenerateChainWithHeight(2, this.network);

            int nExtraNonce = 15;
            nExtraNonce = miner.IncrementExtraNonce(block, this.chain.Tip, nExtraNonce);

            Assert.Equal(new uint256(14), hashPrevBlockFieldSelector.GetValue(miner) as uint256);
            Assert.Equal(block.Transactions[0].Inputs[0].ScriptSig, TxIn.CreateCoinbase(3).ScriptSig);
            Assert.NotEqual(new uint256(0), block.Header.HashMerkleRoot);
            Assert.Equal(1, nExtraNonce);
        }

        [Fact]
        public void IncrementExtraNonce_HashPrevBlockNotSameAsBlockHeaderHashPrevBlock_IncrementsExtraNonce_UpdatesCoinBaseTransactionAndMerkleRoot()
        {
            var blockBuilder = this.CreateProofOfWorkBlockBuilder();
            var miner = this.CreateProofOfWorkMiner(blockBuilder.Object);

            FieldInfo hashPrevBlockFieldSelector = this.GetHashPrevBlockFieldSelector();
            hashPrevBlockFieldSelector.SetValue(miner, new uint256(15));

            var transaction = new Transaction();
            transaction.Inputs.Add(new TxIn());

            var block = this.network.Consensus.ConsensusFactory.CreateBlock();
            block.Transactions.Add(transaction);
            block.Header.HashMerkleRoot = new uint256(0);
            block.Header.HashPrevBlock = new uint256(15);
            this.chain = GenerateChainWithHeight(2, this.network);

            int nExtraNonce = 15;
            nExtraNonce = miner.IncrementExtraNonce(block, this.chain.Tip, nExtraNonce);

            Assert.Equal(block.Transactions[0].Inputs[0].ScriptSig, TxIn.CreateCoinbase(3).ScriptSig);
            Assert.NotEqual(new uint256(0), block.Header.HashMerkleRoot);
            Assert.Equal(16, nExtraNonce);
        }

        [Fact]
        public void GenerateBlocks_SingleBlock_ReturnsGeneratedBlock()
        {
            this.ExecuteUsingNonProofOfStakeSettings(() =>
            {
                BlockValidationContext callbackBlockValidationContext = null;
                this.consensusLoop.Setup(c => c.AcceptBlockAsync(It.IsAny<BlockValidationContext>()))
                    .Callback<BlockValidationContext>((context) =>
                    {
                        context.ChainedHeader = new ChainedHeader(context.Block.Header, context.Block.GetHash(), this.chain.Tip);
                        this.chain.SetTip(context.ChainedHeader);
                        callbackBlockValidationContext = context;
                    })
                    .Returns(Task.CompletedTask);

                BlockTemplate blockTemplate = this.CreateBlockTemplate(this.fixture.Block1);

                this.chain.SetTip(this.chain.GetBlock(0));

<<<<<<< HEAD
                var blockBuilder = CreateProofOfWorkBlockBuilder();
                blockBuilder.Setup(b => b.Build(It.IsAny<ChainedHeader>(), It.Is<Script>(r => r == this.fixture.ReserveScript.ReserveFullNodeScript))).Returns(blockTemplate);
=======
                var blockBuilder = this.CreateProofOfWorkBlockBuilder();
                blockBuilder.Setup(b => b.Build(It.IsAny<ChainedBlock>(), It.Is<Script>(r => r == this.fixture.ReserveScript.ReserveFullNodeScript))).Returns(blockTemplate);
>>>>>>> 28bfb14e

                var miner = this.CreateProofOfWorkMiner(blockBuilder.Object);
                var blockHashes = miner.GenerateBlocks(this.fixture.ReserveScript, 1, uint.MaxValue);

                Assert.NotEmpty(blockHashes);
                Assert.True(blockHashes.Count == 1);
                Assert.Equal(callbackBlockValidationContext.Block.GetHash(), blockHashes[0]);
            });
        }

        [Fact]
        public void GenerateBlocks_SingleBlock_ChainedBlockNotPresentInBlockValidationContext_ReturnsEmptyList()
        {
            this.ExecuteUsingNonProofOfStakeSettings(() =>
            {
                BlockValidationContext callbackBlockValidationContext = null;

                this.consensusLoop.Setup(c => c.AcceptBlockAsync(It.IsAny<BlockValidationContext>()))
                    .Callback<BlockValidationContext>((context) =>
                    {
                        context.ChainedHeader = null;
                        callbackBlockValidationContext = context;
                    })
                    .Returns(Task.CompletedTask);

                BlockTemplate blockTemplate = this.CreateBlockTemplate(this.fixture.Block1);

                this.chain.SetTip(this.chain.GetBlock(0));

<<<<<<< HEAD
                var blockBuilder = CreateProofOfWorkBlockBuilder();
                blockBuilder.Setup(b => b.Build(It.IsAny<ChainedHeader>(), It.Is<Script>(r => r == this.fixture.ReserveScript.ReserveFullNodeScript))).Returns(blockTemplate);
=======
                var blockBuilder = this.CreateProofOfWorkBlockBuilder();
                blockBuilder.Setup(b => b.Build(It.IsAny<ChainedBlock>(), It.Is<Script>(r => r == this.fixture.ReserveScript.ReserveFullNodeScript))).Returns(blockTemplate);
>>>>>>> 28bfb14e

                var miner = this.CreateProofOfWorkMiner(blockBuilder.Object);
                var blockHashes = miner.GenerateBlocks(this.fixture.ReserveScript, 1, uint.MaxValue);

                Assert.Empty(blockHashes);
            });
        }

        [Fact]
        public void GenerateBlocks_SingleBlock_ValidationContextError_ReturnsEmptyList()
        {
            this.ExecuteUsingNonProofOfStakeSettings(() =>
            {
                BlockValidationContext callbackBlockValidationContext = null;

                this.consensusLoop.Setup(c => c.AcceptBlockAsync(It.IsAny<BlockValidationContext>()))
                    .Callback<BlockValidationContext>((context) =>
                    {
                        context.ChainedHeader = new ChainedHeader(context.Block.Header, context.Block.GetHash(), this.chain.Tip);
                        this.chain.SetTip(context.ChainedHeader);
                        context.Error = ConsensusErrors.BadMerkleRoot;
                        callbackBlockValidationContext = context;
                    })
                    .Returns(Task.CompletedTask);

                BlockTemplate blockTemplate = this.CreateBlockTemplate(this.fixture.Block1);

                this.chain.SetTip(this.chain.GetBlock(0));

<<<<<<< HEAD
                var blockBuilder = CreateProofOfWorkBlockBuilder();
                blockBuilder.Setup(b => b.Build(It.IsAny<ChainedHeader>(), It.Is<Script>(r => r == this.fixture.ReserveScript.ReserveFullNodeScript))).Returns(blockTemplate);
=======
                var blockBuilder = this.CreateProofOfWorkBlockBuilder();
                blockBuilder.Setup(b => b.Build(It.IsAny<ChainedBlock>(), It.Is<Script>(r => r == this.fixture.ReserveScript.ReserveFullNodeScript))).Returns(blockTemplate);
>>>>>>> 28bfb14e

                var miner = this.CreateProofOfWorkMiner(blockBuilder.Object);
                var blockHashes = miner.GenerateBlocks(this.fixture.ReserveScript, 1, uint.MaxValue);

                Assert.Empty(blockHashes);
            });
        }

        [Fact]
        public void GenerateBlocks_SingleBlock_BlockValidationContextErrorInvalidPrevTip_ContinuesExecution_ReturnsGeneratedBlock()
        {
            this.ExecuteUsingNonProofOfStakeSettings(() =>
            {
                BlockValidationContext callbackBlockValidationContext = null;

                ConsensusError lastError = null;

                this.consensusLoop.Setup(c => c.AcceptBlockAsync(It.IsAny<BlockValidationContext>())).Callback<BlockValidationContext>((context) =>
                {
                    context.ChainedHeader = new ChainedHeader(context.Block.Header, context.Block.GetHash(), this.chain.Tip);
                    if (lastError == null)
                    {
                        context.Error = ConsensusErrors.InvalidPrevTip;
                        lastError = context.Error;
                    }
                    else if (lastError != null)
                    {
                        this.chain.SetTip(context.ChainedHeader);
                    }
                    callbackBlockValidationContext = context;
                }).Returns(Task.CompletedTask);

                BlockTemplate blockTemplate = this.CreateBlockTemplate(this.fixture.Block1);

                this.chain.SetTip(this.chain.GetBlock(0));

<<<<<<< HEAD
                var blockBuilder = CreateProofOfWorkBlockBuilder();
                blockBuilder.Setup(b => b.Build(It.IsAny<ChainedHeader>(), It.Is<Script>(r => r == this.fixture.ReserveScript.ReserveFullNodeScript))).Returns(blockTemplate);
=======
                var blockBuilder = this.CreateProofOfWorkBlockBuilder();
                blockBuilder.Setup(b => b.Build(It.IsAny<ChainedBlock>(), It.Is<Script>(r => r == this.fixture.ReserveScript.ReserveFullNodeScript))).Returns(blockTemplate);
>>>>>>> 28bfb14e

                var miner = this.CreateProofOfWorkMiner(blockBuilder.Object);
                var blockHashes = miner.GenerateBlocks(this.fixture.ReserveScript, 1, uint.MaxValue);

                Assert.NotEmpty(blockHashes);
                Assert.True(blockHashes.Count == 1);
                Assert.Equal(callbackBlockValidationContext.Block.GetHash(), blockHashes[0]);
            });
        }

        [Fact]
        public void GenerateBlocks_SingleBlock_MaxTriesReached_StopsGeneratingBlocks_ReturnsEmptyList()
        {
            this.ExecuteUsingNonProofOfStakeSettings(() =>
            {
                BlockValidationContext callbackBlockValidationContext = null;
                this.consensusLoop.Setup(c => c.AcceptBlockAsync(It.IsAny<BlockValidationContext>())).Callback<BlockValidationContext>((context) =>
                {
                    context.ChainedHeader = new ChainedHeader(context.Block.Header, context.Block.GetHash(), this.chain.Tip);
                    this.chain.SetTip(context.ChainedHeader);
                    callbackBlockValidationContext = context;
                }).Returns(Task.CompletedTask);

                BlockTemplate blockTemplate = this.CreateBlockTemplate(this.fixture.Block1);
                blockTemplate.Block.Header.Nonce = 0;
                blockTemplate.Block.Header.Bits = Network.TestNet.GetGenesis().Header.Bits; // make the difficulty harder.

                this.chain.SetTip(this.chain.GetBlock(0));

<<<<<<< HEAD
                var blockBuilder = CreateProofOfWorkBlockBuilder();
                blockBuilder.Setup(b => b.Build(It.IsAny<ChainedHeader>(), It.Is<Script>(r => r == this.fixture.ReserveScript.ReserveFullNodeScript))).Returns(blockTemplate);
=======
                var blockBuilder = this.CreateProofOfWorkBlockBuilder();
                blockBuilder.Setup(b => b.Build(It.IsAny<ChainedBlock>(), It.Is<Script>(r => r == this.fixture.ReserveScript.ReserveFullNodeScript))).Returns(blockTemplate);
>>>>>>> 28bfb14e

                var miner = CreateProofOfWorkMiner(blockBuilder.Object);
                var blockHashes = miner.GenerateBlocks(this.fixture.ReserveScript, 1, 15);

                Assert.Empty(blockHashes);
            });
        }

        [Fact]
        public void GenerateBlocks_ZeroBlocks_ReturnsEmptyList()
        {
            var blockBuilder = this.CreateProofOfWorkBlockBuilder();
            var miner = this.CreateProofOfWorkMiner(blockBuilder.Object);
            var blockHashes = miner.GenerateBlocks(this.fixture.ReserveScript, 0, int.MaxValue);

            Assert.Empty(blockHashes);
        }

        [Fact]
        public void GenerateBlocks_MultipleBlocks_ReturnsGeneratedBlocks()
        {
            this.ExecuteUsingNonProofOfStakeSettings(() =>
            {
                List<BlockValidationContext> callbackBlockValidationContexts = new List<BlockValidationContext>();
                ChainedHeader lastChainedHeader = null;
                this.consensusLoop.Setup(c => c.AcceptBlockAsync(It.IsAny<BlockValidationContext>()))
                    .Callback<BlockValidationContext>((context) =>
                    {
                        if (lastChainedHeader == null)
                        {
                            context.ChainedHeader = this.fixture.ChainedHeader1;
                            lastChainedHeader = context.ChainedHeader;
                        }
                        else
                        {
                            context.ChainedHeader = this.fixture.ChainedHeader2;
                        }

                        this.chain.SetTip(context.ChainedHeader);
                        callbackBlockValidationContexts.Add(context);
                    })
                    .Returns(Task.CompletedTask);

                BlockTemplate blockTemplate = this.CreateBlockTemplate(this.fixture.Block1);
                BlockTemplate blockTemplate2 = this.CreateBlockTemplate(this.fixture.Block2);

                this.chain.SetTip(this.chain.GetBlock(0));

                int attempts = 0;

<<<<<<< HEAD
                var blockBuilder = CreateProofOfWorkBlockBuilder();
                blockBuilder.Setup(b => b.Build(It.IsAny<ChainedHeader>(), It.Is<Script>(r => r == this.fixture.ReserveScript.ReserveFullNodeScript)))
=======
                var blockBuilder = this.CreateProofOfWorkBlockBuilder();
                blockBuilder.Setup(b => b.Build(It.IsAny<ChainedBlock>(), It.Is<Script>(r => r == this.fixture.ReserveScript.ReserveFullNodeScript)))
>>>>>>> 28bfb14e
                    .Returns(() =>
                    {
                        if (lastChainedHeader == null)
                        {
                            if (attempts == 10)
                            {
                                // sometimes the PoW nonce we generate in the fixture is not accepted resulting in an infinite loop. Retry.
                                this.fixture.Block1 = this.fixture.PrepareValidBlock(this.chain.Tip, 1, this.fixture.Key.ScriptPubKey);
                                this.fixture.ChainedHeader1 = new ChainedHeader(this.fixture.Block1.Header, this.fixture.Block1.GetHash(), this.chain.Tip);
                                this.fixture.Block2 = this.fixture.PrepareValidBlock(this.fixture.ChainedHeader1, 2, this.fixture.Key.ScriptPubKey);
                                this.fixture.ChainedHeader2 = new ChainedHeader(this.fixture.Block2.Header, this.fixture.Block2.GetHash(), this.fixture.ChainedHeader1);

                                blockTemplate = CreateBlockTemplate(this.fixture.Block1);
                                blockTemplate2 = CreateBlockTemplate(this.fixture.Block2);
                                attempts = 0;
                            }
                            attempts += 1;

                            return blockTemplate;
                        }

                        return blockTemplate2;
                    });

                var miner = this.CreateProofOfWorkMiner(blockBuilder.Object);
                var blockHashes = miner.GenerateBlocks(this.fixture.ReserveScript, 2, uint.MaxValue);

                Assert.NotEmpty(blockHashes);
                Assert.Equal(2, blockHashes.Count);
                Assert.Equal(callbackBlockValidationContexts[0].Block.GetHash(), blockHashes[0]);
                Assert.Equal(callbackBlockValidationContexts[1].Block.GetHash(), blockHashes[1]);
            });
        }

        [Fact]
        public void GenerateBlocks_MultipleBlocks_ChainedBlockNotPresentInBlockValidationContext_ReturnsValidGeneratedBlocks()
        {
            this.ExecuteUsingNonProofOfStakeSettings(() =>
            {
                List<BlockValidationContext> callbackBlockValidationContexts = new List<BlockValidationContext>();
                ChainedHeader lastChainedHeader = null;
                this.consensusLoop.Setup(c => c.AcceptBlockAsync(It.IsAny<BlockValidationContext>()))
                    .Callback<BlockValidationContext>((context) =>
                    {
                        if (lastChainedHeader == null)
                        {
                            context.ChainedHeader = this.fixture.ChainedHeader1;
                            lastChainedHeader = context.ChainedHeader;
                            this.chain.SetTip(context.ChainedHeader);
                        }
                        else
                        {
                            context.ChainedHeader = null;
                        }

                        callbackBlockValidationContexts.Add(context);
                    })
                    .Returns(Task.CompletedTask);

                BlockTemplate blockTemplate = this.CreateBlockTemplate(this.fixture.Block1);
                BlockTemplate blockTemplate2 = this.CreateBlockTemplate(this.fixture.Block2);

                this.chain.SetTip(this.chain.GetBlock(0));

<<<<<<< HEAD
                var blockBuilder = CreateProofOfWorkBlockBuilder();
                blockBuilder.SetupSequence(b => b.Build(It.IsAny<ChainedHeader>(), It.Is<Script>(r => r == this.fixture.ReserveScript.ReserveFullNodeScript)))
=======
                var blockBuilder = this.CreateProofOfWorkBlockBuilder();
                blockBuilder.SetupSequence(b => b.Build(It.IsAny<ChainedBlock>(), It.Is<Script>(r => r == this.fixture.ReserveScript.ReserveFullNodeScript)))
>>>>>>> 28bfb14e
                    .Returns(blockTemplate)
                    .Returns(blockTemplate2);

                var miner = this.CreateProofOfWorkMiner(blockBuilder.Object);
                var blockHashes = miner.GenerateBlocks(this.fixture.ReserveScript, 2, uint.MaxValue);

                Assert.NotEmpty(blockHashes);
                Assert.True(blockHashes.Count == 1);
                Assert.Equal(callbackBlockValidationContexts[0].Block.GetHash(), blockHashes[0]);
            });
        }

        [Fact]
        public void GenerateBlocks_MultipleBlocks_BlockValidationContextError_ReturnsValidGeneratedBlocks()
        {
            this.ExecuteUsingNonProofOfStakeSettings(() =>
            {
                List<BlockValidationContext> callbackBlockValidationContexts = new List<BlockValidationContext>();

                ChainedHeader lastChainedBlock = null;

                this.consensusLoop.Setup(c => c.AcceptBlockAsync(It.IsAny<BlockValidationContext>())).Callback<BlockValidationContext>((context) =>
                {
                    if (lastChainedBlock == null)
                    {
                        context.ChainedHeader = this.fixture.ChainedHeader1;
                        this.chain.SetTip(context.ChainedHeader);
                        lastChainedBlock = context.ChainedHeader;
                    }
                    else
                    {
                        context.Error = ConsensusErrors.BadBlockLength;
                    }

                    callbackBlockValidationContexts.Add(context);
                })
                .Returns(Task.CompletedTask);

                BlockTemplate blockTemplate = this.CreateBlockTemplate(this.fixture.Block1);
                BlockTemplate blockTemplate2 = this.CreateBlockTemplate(this.fixture.Block2);

                this.chain.SetTip(this.chain.GetBlock(0));

                var blockBuilder = this.CreateProofOfWorkBlockBuilder();

                blockBuilder.SetupSequence(b => b.Build(It.IsAny<ChainedHeader>(), It.Is<Script>(r => r == this.fixture.ReserveScript.ReserveFullNodeScript)))
                            .Returns(blockTemplate)
                            .Returns(blockTemplate2);

                var miner = this.CreateProofOfWorkMiner(blockBuilder.Object);
                var blockHashes = miner.GenerateBlocks(this.fixture.ReserveScript, 2, uint.MaxValue);

                Assert.NotEmpty(blockHashes);
                Assert.True(blockHashes.Count == 1);
                Assert.Equal(callbackBlockValidationContexts[0].Block.GetHash(), blockHashes[0]);
            });
        }

        private Mock<PowBlockAssembler> CreateProofOfWorkBlockBuilder()
        {
            return new Mock<PowBlockAssembler>(
                this.consensusLoop.Object,
                DateTimeProvider.Default,
                this.LoggerFactory.Object,
                this.mempool.Object,
                this.mempoolLock,
                this.network,
                null);
        }

        private PowMining CreateProofOfWorkMiner(PowBlockAssembler blockBuilder)
        {
            return new PowMining(this.asyncLoopFactory.Object, blockBuilder, this.consensusLoop.Object, this.chain, DateTimeProvider.Default, this.mempool.Object, this.mempoolLock, this.network, this.nodeLifetime.Object, this.LoggerFactory.Object);
        }

        private static ConcurrentChain GenerateChainWithHeight(int blockAmount, Network network)
        {
            var chain = new ConcurrentChain(network);
            var nonce = RandomUtils.GetUInt32();
            var prevBlockHash = chain.Genesis.HashBlock;
            for (var i = 0; i < blockAmount; i++)
            {
                var block = network.Consensus.ConsensusFactory.CreateBlock();
                block.AddTransaction(new Transaction());
                block.UpdateMerkleRoot();
                block.Header.BlockTime = new DateTimeOffset(new DateTime(2017, 1, 1, 0, 0, 0, DateTimeKind.Utc).AddDays(i));
                block.Header.HashPrevBlock = prevBlockHash;
                block.Header.Nonce = nonce;
                chain.SetTip(block.Header);
                prevBlockHash = block.GetHash();
            }

            return chain;
        }

        private FieldInfo GetHashPrevBlockFieldSelector()
        {
            var typeToTest = typeof(PowMining);
            var hashPrevBlockFieldSelector = typeToTest.GetField("hashPrevBlock", BindingFlags.Instance | BindingFlags.NonPublic);
            return hashPrevBlockFieldSelector;
        }

        private BlockTemplate CreateBlockTemplate(Block block)
        {
            var blockTemplate = new BlockTemplate(this.network)
            {
                Block = block,
            };
            return blockTemplate;
        }

        private void ExecuteUsingNonProofOfStakeSettings(Action action)
        {
            action();
        }
    }

    /// <summary>
    /// A PoW mining fixture that prepares several blocks with a precalculated PoW nonce to save having to recalculate it every unit test.
    /// </summary>
    public class PowMiningTestFixture
    {
        public readonly ConcurrentChain Chain;
        public readonly Key Key;
        public readonly Network Network;

        public Block Block1 { get; set; }
        public ChainedHeader ChainedHeader1 { get; set; }

        public Block Block2 { get; set; }
        public ChainedHeader ChainedHeader2 { get; set; }

        public readonly ReserveScript ReserveScript;

        public PowMiningTestFixture()
        {
            this.Network = Network.RegTest; // fast mining so use regtest
            this.Chain = new ConcurrentChain(this.Network);
            this.Key = new Key();
            this.ReserveScript = new ReserveScript(this.Key.ScriptPubKey);

            this.Block1 = this.PrepareValidBlock(this.Chain.Tip, 1, this.Key.ScriptPubKey);
            this.ChainedHeader1 = new ChainedHeader(this.Block1.Header, this.Block1.GetHash(), this.Chain.Tip);

            this.Block2 = this.PrepareValidBlock(this.ChainedHeader1, 2, this.Key.ScriptPubKey);
            this.ChainedHeader2 = new ChainedHeader(this.Block2.Header, this.Block2.GetHash(), this.ChainedHeader1);
        }

        public Block PrepareValidBlock(ChainedHeader prevBlock, int newHeight, Script ScriptPubKey)
        {
            uint nonce = 0;

            var block = this.Network.Consensus.ConsensusFactory.CreateBlock();
            block.Header.HashPrevBlock = prevBlock.HashBlock;

            var transaction = this.Network.Consensus.ConsensusFactory.CreateTransaction();
            transaction.AddInput(TxIn.CreateCoinbase(newHeight));
            transaction.AddOutput(new TxOut(new Money(1, MoneyUnit.BTC), ScriptPubKey));
            block.Transactions.Add(transaction);

            block.Header.Bits = block.Header.GetWorkRequired(this.Network, prevBlock);
            block.UpdateMerkleRoot();
            while (!block.CheckProofOfWork(this.Network.Consensus))
                block.Header.Nonce = ++nonce;

            return block;
        }
    }
}<|MERGE_RESOLUTION|>--- conflicted
+++ resolved
@@ -191,13 +191,8 @@
 
                 this.chain.SetTip(this.chain.GetBlock(0));
 
-<<<<<<< HEAD
-                var blockBuilder = CreateProofOfWorkBlockBuilder();
-                blockBuilder.Setup(b => b.Build(It.IsAny<ChainedHeader>(), It.Is<Script>(r => r == this.fixture.ReserveScript.ReserveFullNodeScript))).Returns(blockTemplate);
-=======
                 var blockBuilder = this.CreateProofOfWorkBlockBuilder();
                 blockBuilder.Setup(b => b.Build(It.IsAny<ChainedBlock>(), It.Is<Script>(r => r == this.fixture.ReserveScript.ReserveFullNodeScript))).Returns(blockTemplate);
->>>>>>> 28bfb14e
 
                 var miner = this.CreateProofOfWorkMiner(blockBuilder.Object);
                 var blockHashes = miner.GenerateBlocks(this.fixture.ReserveScript, 1, uint.MaxValue);
@@ -227,13 +222,8 @@
 
                 this.chain.SetTip(this.chain.GetBlock(0));
 
-<<<<<<< HEAD
-                var blockBuilder = CreateProofOfWorkBlockBuilder();
-                blockBuilder.Setup(b => b.Build(It.IsAny<ChainedHeader>(), It.Is<Script>(r => r == this.fixture.ReserveScript.ReserveFullNodeScript))).Returns(blockTemplate);
-=======
                 var blockBuilder = this.CreateProofOfWorkBlockBuilder();
                 blockBuilder.Setup(b => b.Build(It.IsAny<ChainedBlock>(), It.Is<Script>(r => r == this.fixture.ReserveScript.ReserveFullNodeScript))).Returns(blockTemplate);
->>>>>>> 28bfb14e
 
                 var miner = this.CreateProofOfWorkMiner(blockBuilder.Object);
                 var blockHashes = miner.GenerateBlocks(this.fixture.ReserveScript, 1, uint.MaxValue);
@@ -263,13 +253,8 @@
 
                 this.chain.SetTip(this.chain.GetBlock(0));
 
-<<<<<<< HEAD
-                var blockBuilder = CreateProofOfWorkBlockBuilder();
-                blockBuilder.Setup(b => b.Build(It.IsAny<ChainedHeader>(), It.Is<Script>(r => r == this.fixture.ReserveScript.ReserveFullNodeScript))).Returns(blockTemplate);
-=======
                 var blockBuilder = this.CreateProofOfWorkBlockBuilder();
                 blockBuilder.Setup(b => b.Build(It.IsAny<ChainedBlock>(), It.Is<Script>(r => r == this.fixture.ReserveScript.ReserveFullNodeScript))).Returns(blockTemplate);
->>>>>>> 28bfb14e
 
                 var miner = this.CreateProofOfWorkMiner(blockBuilder.Object);
                 var blockHashes = miner.GenerateBlocks(this.fixture.ReserveScript, 1, uint.MaxValue);
@@ -306,13 +291,8 @@
 
                 this.chain.SetTip(this.chain.GetBlock(0));
 
-<<<<<<< HEAD
-                var blockBuilder = CreateProofOfWorkBlockBuilder();
-                blockBuilder.Setup(b => b.Build(It.IsAny<ChainedHeader>(), It.Is<Script>(r => r == this.fixture.ReserveScript.ReserveFullNodeScript))).Returns(blockTemplate);
-=======
                 var blockBuilder = this.CreateProofOfWorkBlockBuilder();
                 blockBuilder.Setup(b => b.Build(It.IsAny<ChainedBlock>(), It.Is<Script>(r => r == this.fixture.ReserveScript.ReserveFullNodeScript))).Returns(blockTemplate);
->>>>>>> 28bfb14e
 
                 var miner = this.CreateProofOfWorkMiner(blockBuilder.Object);
                 var blockHashes = miner.GenerateBlocks(this.fixture.ReserveScript, 1, uint.MaxValue);
@@ -342,13 +322,8 @@
 
                 this.chain.SetTip(this.chain.GetBlock(0));
 
-<<<<<<< HEAD
-                var blockBuilder = CreateProofOfWorkBlockBuilder();
-                blockBuilder.Setup(b => b.Build(It.IsAny<ChainedHeader>(), It.Is<Script>(r => r == this.fixture.ReserveScript.ReserveFullNodeScript))).Returns(blockTemplate);
-=======
                 var blockBuilder = this.CreateProofOfWorkBlockBuilder();
                 blockBuilder.Setup(b => b.Build(It.IsAny<ChainedBlock>(), It.Is<Script>(r => r == this.fixture.ReserveScript.ReserveFullNodeScript))).Returns(blockTemplate);
->>>>>>> 28bfb14e
 
                 var miner = CreateProofOfWorkMiner(blockBuilder.Object);
                 var blockHashes = miner.GenerateBlocks(this.fixture.ReserveScript, 1, 15);
@@ -399,13 +374,8 @@
 
                 int attempts = 0;
 
-<<<<<<< HEAD
-                var blockBuilder = CreateProofOfWorkBlockBuilder();
-                blockBuilder.Setup(b => b.Build(It.IsAny<ChainedHeader>(), It.Is<Script>(r => r == this.fixture.ReserveScript.ReserveFullNodeScript)))
-=======
                 var blockBuilder = this.CreateProofOfWorkBlockBuilder();
                 blockBuilder.Setup(b => b.Build(It.IsAny<ChainedBlock>(), It.Is<Script>(r => r == this.fixture.ReserveScript.ReserveFullNodeScript)))
->>>>>>> 28bfb14e
                     .Returns(() =>
                     {
                         if (lastChainedHeader == null)
@@ -470,13 +440,8 @@
 
                 this.chain.SetTip(this.chain.GetBlock(0));
 
-<<<<<<< HEAD
-                var blockBuilder = CreateProofOfWorkBlockBuilder();
-                blockBuilder.SetupSequence(b => b.Build(It.IsAny<ChainedHeader>(), It.Is<Script>(r => r == this.fixture.ReserveScript.ReserveFullNodeScript)))
-=======
                 var blockBuilder = this.CreateProofOfWorkBlockBuilder();
                 blockBuilder.SetupSequence(b => b.Build(It.IsAny<ChainedBlock>(), It.Is<Script>(r => r == this.fixture.ReserveScript.ReserveFullNodeScript)))
->>>>>>> 28bfb14e
                     .Returns(blockTemplate)
                     .Returns(blockTemplate2);
 
