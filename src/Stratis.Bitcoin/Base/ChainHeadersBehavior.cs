using System;
using System.Linq;
using System.Threading;
using System.Threading.Tasks;
using Microsoft.Extensions.Logging;
using NBitcoin;
using Stratis.Bitcoin.Connection;
using Stratis.Bitcoin.Interfaces;
using Stratis.Bitcoin.P2P.Peer;
using Stratis.Bitcoin.P2P.Protocol;
using Stratis.Bitcoin.P2P.Protocol.Behaviors;
using Stratis.Bitcoin.P2P.Protocol.Payloads;
using Stratis.Bitcoin.Utilities;

namespace Stratis.Bitcoin.Base
{
    /// <summary>
    /// The Chain Behavior is responsible for keeping a ConcurrentChain up to date with the peer, it also responds to getheaders messages.
    /// </summary>
    public class ChainHeadersBehavior : NetworkPeerBehavior
    {
        /// <summary>Factory for creating loggers.</summary>
        private readonly ILoggerFactory loggerFactory;

        /// <summary>Instance logger.</summary>
        private readonly ILogger logger;

        /// <summary>Information about node's chain.</summary>
        private readonly IChainState chainState;

        /// <summary>Provider of IBD state.</summary>
        private readonly IInitialBlockDownloadState initialBlockDownloadState;

        /// <summary><c>true</c> if the chain should be kept in sync, <c>false</c> otherwise.</summary>
        public bool CanSync { get; set; }

        /// <summary><c>true</c> to sync the chain as headers come from the network, <c>false</c> not to sync automatically.</summary>
        public bool AutoSync { get; set; }

        /// <summary>
        /// Our view of the peer's headers tip constructed on peer's announcement of its tip using "headers" message.
        /// <para>
        /// The announced tip is accepted if it seems to be valid. Validation is only done on headers
        /// and so the announced tip may refer to invalid block.
        /// </para>
        /// </summary>
        /// <remarks>It might be different than concurrent's chain tip, in the rare event of large fork > 2000 blocks.</remarks>
        private ChainedHeader pendingTip;

        /// <summary>Information about the peer's announcement of its tip using "headers" message.</summary>
        public ChainedHeader PendingTip
        {
            get
            {
                ChainedHeader tip = this.pendingTip;
                if (tip == null)
                    return null;

                // Prevent memory leak by returning a block from the chain instead of real pending tip if possible.
                return this.Chain.GetBlock(tip.HashBlock) ?? tip;
            }
        }

        /// <summary><c>true</c> to respond to "getheaders" messages, <c>false</c> to ignore it.</summary>
        public bool CanRespondToGetHeaders { get; set; }

        private Timer refreshTimer;

        /// <summary>Thread safe access to the best chain of block headers (that the node is aware of) from genesis.</summary>
        private ConcurrentChain chain;

        /// <summary>Thread safe access to the best chain of block headers (that the node is aware of) from genesis.</summary>
        public ConcurrentChain Chain
        {
            get
            {
                return this.chain;
            }
            set
            {
                this.AssertNotAttached();
                this.chain = value;
            }
        }

        public bool InvalidHeaderReceived { get; private set; }

        /// <summary>Selects the best available chain based on tips provided by the peers and switches to it.</summary>
        private readonly BestChainSelector bestChainSelector;

        /// <summary>
        /// Initializes an instanse of the object.
        /// </summary>
        /// <param name="chain">Thread safe chain of block headers from genesis.</param>
        /// <param name="chainState">Information about node's chain.</param>
        /// <param name="loggerFactory">Factory for creating loggers.</param>
        /// <param name="initialBlockDownloadState">Provider of IBD state.</param>
        /// <param name="bestChainSelector">Selects the best available chain based on tips provided by the peers and switches to it.</param>
        public ChainHeadersBehavior(ConcurrentChain chain, IChainState chainState, IInitialBlockDownloadState initialBlockDownloadState, BestChainSelector bestChainSelector, ILoggerFactory loggerFactory)
        {
            Guard.NotNull(chain, nameof(chain));

            this.chainState = chainState;
            this.chain = chain;
            this.loggerFactory = loggerFactory;
            this.initialBlockDownloadState = initialBlockDownloadState;
            this.bestChainSelector = bestChainSelector;
            this.logger = loggerFactory.CreateLogger(this.GetType().FullName, $"[{this.GetHashCode():x}] ");

            this.AutoSync = true;
            this.CanSync = true;
            this.CanRespondToGetHeaders = true;
        }

        protected override void AttachCore()
        {
            this.logger.LogTrace("()");

            this.refreshTimer = new Timer(async (o) =>
            {
                this.logger.LogTrace("()");

                try
                {
                    if (this.AutoSync)
                        await this.TrySyncAsync().ConfigureAwait(false);
                }
                catch (OperationCanceledException)
                {
                }

                this.logger.LogTrace("(-)");
            }, null, 0, (int)TimeSpan.FromMinutes(10).TotalMilliseconds);

            this.RegisterDisposable(this.refreshTimer);
            if (this.AttachedPeer.State == NetworkPeerState.Connected)
            {
                ChainedHeader highPoW = this.chainState.ConsensusTip;
                this.AttachedPeer.MyVersion.StartHeight = highPoW?.Height ?? 0;
            }

            this.AttachedPeer.StateChanged.Register(this.OnStateChangedAsync);
            this.AttachedPeer.MessageReceived.Register(this.OnMessageReceivedAsync, true);

            this.logger.LogTrace("(-)");
        }

        protected override void DetachCore()
        {
            this.logger.LogTrace("()");

            this.AttachedPeer.MessageReceived.Unregister(this.OnMessageReceivedAsync);
            this.AttachedPeer.StateChanged.Unregister(this.OnStateChangedAsync);
            
            this.bestChainSelector.RemoveAvailableTip(this.AttachedPeer.Connection.Id);

            this.logger.LogTrace("(-)");
        }

        /// <summary>
        /// Processes and incoming message from the peer.
        /// </summary>
        /// <param name="peer">Peer from which the message was received.</param>
        /// <param name="message">Received message to process.</param>
        private async Task OnMessageReceivedAsync(INetworkPeer peer, IncomingMessage message)
        {
            this.logger.LogTrace("({0}:'{1}',{2}:'{3}')", nameof(peer), peer.RemoteSocketEndpoint, nameof(message), message.Message.Command);

            try
            {
                switch (message.Message.Payload)
                {
                    case InvPayload inv:
                        await this.ProcessInvAsync(inv).ConfigureAwait(false);
                        break;

                    case GetHeadersPayload getHeaders:
                        await this.ProcessGetHeadersAsync(peer, getHeaders).ConfigureAwait(false);
                        break;

                    case HeadersPayload headers:
                        await this.ProcessHeadersAsync(peer, headers).ConfigureAwait(false);
                        break;
                }
            }
            catch (OperationCanceledException)
            {
            }

            this.logger.LogTrace("(-)");
        }

        /// <summary>
        /// Processes "inv" message received from the peer.
        /// </summary>
        /// <param name="invPayload">Payload of "inv" message to process.</param>
        private async Task ProcessInvAsync(InvPayload invPayload)
        {
            this.logger.LogTrace("({0}:'{1}')", nameof(invPayload), invPayload);

            if (invPayload.Inventory.Any(i => ((i.Type & InventoryType.MSG_BLOCK) != 0) && !this.Chain.Contains(i.Hash)))
            {
                // No need of periodical refresh, the peer is notifying us.
                this.refreshTimer.Dispose();
                if (this.AutoSync)
                    await this.TrySyncAsync().ConfigureAwait(false);
            }

            this.logger.LogTrace("(-)");
        }

        /// <summary>
        /// Processes "getheaders" message received from the peer.
        /// </summary>
        /// <param name="peer">Peer from which the message was received.</param>
        /// <param name="getHeadersPayload">Payload of "getheaders" message to process.</param>
        /// <remarks>
        /// "getheaders" message is sent by the peer in response to "inv(block)" message 
        /// after the connection is established, or in response to "headers" message
        /// until an empty array is returned.
        /// <para>
        /// This payload notifies peers of our current best validated height,
        /// which is held by consensus tip (not concurrent chain tip).
        /// </para>
        /// <para>
        /// If the peer is behind/equal to our best height an empty array is sent back.
        /// </para>
        /// </remarks>
        private async Task ProcessGetHeadersAsync(INetworkPeer peer, GetHeadersPayload getHeadersPayload)
        {
            this.logger.LogTrace("({0}:'{1}',{2}:'{3}')", nameof(peer), peer.RemoteSocketEndpoint, nameof(getHeadersPayload), getHeadersPayload);

            if (!this.CanRespondToGetHeaders)
            {
                this.logger.LogTrace("(-)[CANT_RESPOND_TO_HEADERS]");
                return;
            }

            // Ignoring "getheaders" from peers because node is in initial block download unless the peer is whitelisted.
            if (this.initialBlockDownloadState.IsInitialBlockDownload() && !peer.Behavior<ConnectionManagerBehavior>().Whitelisted)
            {
                this.logger.LogTrace("(-)[IGNORE_ON_IBD]");
                return;
            }

            HeadersPayload headers = new HeadersPayload();
            ChainedHeader consensusTip = this.chainState.ConsensusTip;
            consensusTip = this.Chain.GetBlock(consensusTip.HashBlock);

            ChainedHeader fork = this.Chain.FindFork(getHeadersPayload.BlockLocators);
            if (fork != null)
            {
                if ((consensusTip == null) || (fork.Height > consensusTip.Height))
                {
                    // Fork not yet validated.
                    fork = null;
                }

                if (fork != null)
                {
                    foreach (ChainedHeader header in this.Chain.EnumerateToTip(fork).Skip(1))
                    {
                        if (header.Height > consensusTip.Height)
                            break;

                        headers.Headers.Add(header.Header);
                        if ((header.HashBlock == getHeadersPayload.HashStop) || (headers.Headers.Count == 2000))
                            break;
                    }
                }
            }

            // Set our view of peer's tip equal to the last header that was sent to it.
            if (headers.Headers.Count != 0)
                this.pendingTip = this.Chain.GetBlock(headers.Headers.Last().GetHash()) ?? this.pendingTip;

            await peer.SendMessageAsync(headers).ConfigureAwait(false);

            this.logger.LogTrace("(-)");
        }

        /// <summary>
        /// Processes "headers" message received from the peer.
        /// </summary>
        /// <param name="peer">Peer from which the message was received.</param>
        /// <param name="headersPayload">Payload of "headers" message to process.</param>
        /// <remarks>
        /// "headers" message is sent in response to "getheaders" message or it is solicited 
        /// by the peer when a new block is validated (unless in IBD).
        /// <para>
        /// When we receive "headers" message from the peer, we can adjust our knowledge 
        /// of the peer's view of the chain. We update its pending tip, which represents 
        /// the tip of the best chain we think the peer has.
        /// </para>
        /// <para>
        /// If we receive a valid header from peer which work is higher than the work 
        /// of our best chain's tip, we update our view of the best chain to that tip.
        /// </para>
        /// </remarks>
        private async Task ProcessHeadersAsync(INetworkPeer peer, HeadersPayload headersPayload)
        {
            this.logger.LogTrace("({0}:'{1}',{2}:'{3}')", nameof(peer), peer.RemoteSocketEndpoint, nameof(headersPayload), headersPayload);

            if (!this.CanSync)
            {
                this.logger.LogTrace("(-)[CANT_SYNC]");
                return;
            }

            if (headersPayload.Headers.Count == 0)
            {
                this.logger.LogTrace("Headers payload with no headers was received. Assuming we're synced with the peer.");
                this.logger.LogTrace("(-)[NO_HEADERS]");
                return;
            }

            ChainedHeader pendingTipBefore = this.pendingTip;
            this.logger.LogTrace("Pending tip is '{0}', received {1} new headers.", pendingTipBefore, headersPayload.Headers.Count);

            bool doTrySync = false;

            // TODO: implement MAX_HEADERS_RESULTS in NBitcoin.HeadersPayload

            ChainedHeader tip = pendingTipBefore;
            foreach (BlockHeader header in headersPayload.Headers)
            {
                ChainedHeader prev = tip?.FindAncestorOrSelf(header.HashPrevBlock);
                if (prev == null)
                {
                    this.logger.LogTrace("Previous header of the new header '{0}' was not found on the peer's chain, the view of the peer's chain is probably outdated.", header);

                    // We have received a header from the peer for which we don't register a previous header.
                    // This can happen if our information about where the peer is is invalid.
                    // However, if the previous header is on the chain that we recognize,
                    // we can fix it.

                    // Try to find the header's previous hash on our best chain.
                    prev = this.Chain.GetBlock(header.HashPrevBlock);

                    if (prev == null)
                    {
                        this.logger.LogTrace("Previous header of the new header '{0}' was not found on our chain either.", header);

                        // If we can't connect the header we received from the peer, we might be on completely different chain or
                        // a reorg happened recently. If we ignored it, we would have invalid view of the peer and the propagation
                        // of blocks would not work well. So we ask the peer for headers using "getheaders" message.
                        // Enforce a sync.
                        doTrySync = true;
                        break;
                    }

                    // Now we know the previous block header and thus we can connect the new header.
                }

<<<<<<< HEAD
                tip = new ChainedHeader(header, header.GetHash(peer.Network.NetworkOptions), prev);
=======
                tip = new ChainedBlock(header, header.GetHash(), prev);
>>>>>>> ad8041cf
                bool validated = this.Chain.GetBlock(tip.HashBlock) != null || tip.Validate(peer.Network);
                validated &= !this.chainState.IsMarkedInvalid(tip.HashBlock);
                if (!validated)
                {
                    this.logger.LogTrace("Validation of new header '{0}' failed.", tip);
                    this.InvalidHeaderReceived = true;
                    break;
                }

                this.pendingTip = tip;
            }

            if (pendingTipBefore != this.pendingTip)
                this.logger.LogTrace("Pending tip changed to '{0}'.", this.pendingTip);

            if ((this.pendingTip != null) && !this.bestChainSelector.TrySetAvailableTip(this.AttachedPeer.Connection.Id, this.pendingTip))
                this.InvalidHeaderReceived = true;
            
            ChainedHeader chainedPendingTip = this.pendingTip == null ? null : this.Chain.GetBlock(this.pendingTip.HashBlock);
            if (chainedPendingTip != null)
            {
                // This allows garbage collection to collect the duplicated pendingTip and ancestors.
                this.pendingTip = chainedPendingTip;
            }

            // If we made any advancement or the sync is enforced by 'doTrySync'- continue syncing.
            if (doTrySync || (this.pendingTip == null) || (pendingTipBefore == null) || (pendingTipBefore.HashBlock != this.pendingTip.HashBlock))
                await this.TrySyncAsync().ConfigureAwait(false);

            this.logger.LogTrace("(-)");
        }

        public void SetPendingTip(ChainedHeader newTip)
        {
            this.logger.LogTrace("({0}:'{1}')", nameof(newTip), newTip);

            if ((this.PendingTip == null) || (newTip.ChainWork  > this.PendingTip.ChainWork))
            {
                ChainedHeader chainedPendingTip = this.Chain.GetBlock(newTip.HashBlock);
                if (chainedPendingTip != null)
                {
                    // This allows garbage collection to collect the duplicated pendingtip and ancestors.
                    this.pendingTip = chainedPendingTip;
                }
            }
            else this.logger.LogTrace("New pending tip not set because its chain work '{0}' is lower than current's pending tip's chain work '{1}'.", newTip.ChainWork, this.PendingTip.ChainWork);

            this.logger.LogTrace("(-)");
        }

        private async Task OnStateChangedAsync(INetworkPeer peer, NetworkPeerState oldState)
        {
            this.logger.LogTrace("({0}:'{1}',{2}:{3},{4}:{5})", nameof(peer), peer.RemoteSocketEndpoint, nameof(oldState), oldState, nameof(peer.State), peer.State);

            try
            {
                await this.TrySyncAsync().ConfigureAwait(false);
            }
            catch (OperationCanceledException)
            {
            }

            this.logger.LogTrace("(-)");
        }

        /// <summary>
        /// Tries to sync the chain with the peer by sending it "headers" message.
        /// </summary>
        public async Task TrySyncAsync()
        {
            this.logger.LogTrace("()");

            INetworkPeer peer = this.AttachedPeer;
            if (peer != null)
            {
                if ((peer.State == NetworkPeerState.HandShaked) && this.CanSync && !this.InvalidHeaderReceived)
                {
                    await peer.SendMessageAsync(this.GetPendingTipHeadersPayload()).ConfigureAwait(false);
                }
                else this.logger.LogTrace("No sync. Peer's state is {0} (need {1}), {2} sync, {3}invalid header received from this peer.", peer.State, NetworkPeerState.HandShaked, this.CanSync ? "CAN" : "CAN'T", this.InvalidHeaderReceived ? "" : "NO ");
            }
            else this.logger.LogTrace("No peer attached.");

            this.logger.LogTrace("(-)");
        }

        /// <summary>
        /// Creates <see cref="GetHeadersPayload"/> using <see cref="pendingTip"/>'s or our tip's locator.
        /// </summary>
        /// <returns>Get headers payload based on peer's or our tip.</returns>
        private GetHeadersPayload GetPendingTipHeadersPayload()
        {
            return new GetHeadersPayload()
            {
                BlockLocators = (this.pendingTip ?? this.chainState.ConsensusTip ?? this.Chain.Tip).GetLocator(),
                HashStop = null
            };
        }

        /// <summary>
        /// Determines if the peer's headers are synced with ours.
        /// </summary>
        /// <remarks>
        /// It is possible that peer is in IBD even though it has all the headers so we can't assume with 100% certainty that peer is fully synced.
        /// </remarks>
        /// <returns><c>true</c> if we are synced with the peer. Otherwise, <c>false</c>.</returns>
        public bool IsSynced()
        {
            if (this.pendingTip == null)
                return false;

            return ((this.pendingTip.Height >= this.chainState.ConsensusTip.Height) &&
                    (this.pendingTip.ChainWork >= this.chainState.ConsensusTip.ChainWork));
        }

        public override object Clone()
        {
            var clone = new ChainHeadersBehavior(this.Chain, this.chainState, this.initialBlockDownloadState, this.bestChainSelector, this.loggerFactory)
            {
                CanSync = this.CanSync,
                CanRespondToGetHeaders = this.CanRespondToGetHeaders,
                AutoSync = this.AutoSync,
            };
            return clone;
        }
    }
}<|MERGE_RESOLUTION|>--- conflicted
+++ resolved
@@ -352,11 +352,7 @@
                     // Now we know the previous block header and thus we can connect the new header.
                 }
 
-<<<<<<< HEAD
-                tip = new ChainedHeader(header, header.GetHash(peer.Network.NetworkOptions), prev);
-=======
                 tip = new ChainedBlock(header, header.GetHash(), prev);
->>>>>>> ad8041cf
                 bool validated = this.Chain.GetBlock(tip.HashBlock) != null || tip.Validate(peer.Network);
                 validated &= !this.chainState.IsMarkedInvalid(tip.HashBlock);
                 if (!validated)
