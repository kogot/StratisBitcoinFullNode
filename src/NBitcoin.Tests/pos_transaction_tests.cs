﻿using System;
using System.Collections.Generic;
using System.Diagnostics;
using System.IO;
using System.Linq;
using System.Text;
using NBitcoin.BitcoinCore;
using NBitcoin.BouncyCastle.Math;
using NBitcoin.Crypto;
using NBitcoin.DataEncoders;
using NBitcoin.OpenAsset;
using NBitcoin.Policy;
using NBitcoin.Stealth;
using Newtonsoft.Json.Linq;
using Stratis.Bitcoin.Tests.Common;
using Xunit;

namespace NBitcoin.Tests
{
    public class Pos_Transaction_Tests
    {
        private readonly Network stratisMain;
        private readonly ConsensusFactory consensusFactory;

        public Pos_Transaction_Tests()
        {
            this.stratisMain = KnownNetworks.StratisMain;
            this.consensusFactory = this.stratisMain.Consensus.ConsensusFactory;
        }

        [Fact]
        [Trait("UnitTest", "UnitTest")]
        public void CanParseOutpoint()
        {
            OutPoint outpoint = RandOutpoint();
            OutPoint actualOutpoint = CanParseOutpointCore(outpoint.ToString(), true);
            Assert.Equal(outpoint.Hash, actualOutpoint.Hash);
            Assert.Equal(outpoint.N, actualOutpoint.N);
            CanParseOutpointCore("abc-6", false);
            CanParseOutpointCore("bdaea31696b464c678c4bcc5d0565d58c86bb00c29f96bb86d1278c510d50aet-6", false);
            CanParseOutpointCore("bdaea31696b464c678c4bcc5d0565d58c86bb00c29f96bb86d1278c510d50aea-6", true);
            CanParseOutpointCore("bdaea31696b464c678c4bcc5d0565d58c86bb00c29f96bb86d1278c510d50aeaf-6", false);
        }

        [Fact]
        [Trait("UnitTest", "UnitTest")]
        public void CanGetMedianBlock()
        {
            var chain = new ConcurrentChain(this.stratisMain);
            DateTimeOffset now = DateTimeOffset.UtcNow;
            chain.SetTip(CreateBlock(now, 0, chain));
            chain.SetTip(CreateBlock(now, -1, chain));
            chain.SetTip(CreateBlock(now, 1, chain));
            Assert.Equal(CreateBlock(now, 0).Header.BlockTime, chain.Tip.GetMedianTimePast()); // x -1 0 1
            chain.SetTip(CreateBlock(now, 2, chain));
            Assert.Equal(CreateBlock(now, 0).Header.BlockTime, chain.Tip.GetMedianTimePast()); // x -1 0 1 2
            chain.SetTip(CreateBlock(now, 3, chain));
            Assert.Equal(CreateBlock(now, 1).Header.BlockTime, chain.Tip.GetMedianTimePast()); // x -1 0 1 2 3
            chain.SetTip(CreateBlock(now, 4, chain));
            chain.SetTip(CreateBlock(now, 5, chain));
            chain.SetTip(CreateBlock(now, 6, chain));
            chain.SetTip(CreateBlock(now, 7, chain));
            chain.SetTip(CreateBlock(now, 8, chain));

            Assert.Equal(CreateBlock(now, 3).Header.BlockTime, chain.Tip.GetMedianTimePast()); // x -1 0 1 2 3 4 5 6 7 8

            chain.SetTip(CreateBlock(now, 9, chain));
            Assert.Equal(CreateBlock(now, 4).Header.BlockTime, chain.Tip.GetMedianTimePast()); // x -1 0 1 2 3 4 5 6 7 8 9
            chain.SetTip(CreateBlock(now, 10, chain));
            Assert.Equal(CreateBlock(now, 5).Header.BlockTime, chain.Tip.GetMedianTimePast()); // x -1 0 1 2 3 4 5 6 7 8 9 10
        }

        private ChainedHeader CreateBlock(DateTimeOffset now, int offset, ChainBase chain = null)
        {
            Block block = this.consensusFactory.CreateBlock();
            block.Header.BlockTime = now + TimeSpan.FromMinutes(offset);

            if (chain != null)
            {
                block.Header.HashPrevBlock = chain.Tip.HashBlock;
                return new ChainedHeader(block.Header, block.Header.GetHash(), chain.Tip);
            }
            else
                return new ChainedHeader(block.Header, block.Header.GetHash(), 0);
        }

        [Fact]
        [Trait("UnitTest", "UnitTest")]
        public void CanDetectFinalTransaction()
        {
            Transaction tx = this.stratisMain.CreateTransaction();
            tx.Inputs.Add(new TxIn());
            tx.Inputs[0].Sequence = 1;
            Assert.True(tx.IsFinal(null));

            //Test on date, normal case
            tx.LockTime = new LockTime(new DateTimeOffset(2012, 8, 18, 0, 0, 0, TimeSpan.Zero));
            DateTimeOffset time = tx.LockTime.Date;
            Assert.False(tx.IsFinal(null));
            Assert.True(tx.IsFinal(time + TimeSpan.FromSeconds(1), 0));
            Assert.False(tx.IsFinal(time, 0));
            Assert.False(tx.IsFinal(time - TimeSpan.FromSeconds(1), 0));
            tx.Inputs[0].Sequence = uint.MaxValue;
            Assert.True(tx.IsFinal(time, 0));
            Assert.True(tx.IsFinal(time - TimeSpan.FromSeconds(1), 0));
            tx.Inputs[0].Sequence = 1;
            //////////

            //Test on heigh, normal case
            tx.LockTime = new LockTime(400);
            DateTimeOffset zero = Utils.UnixTimeToDateTime(0);
            Assert.False(tx.IsFinal(zero, 0));
            Assert.False(tx.IsFinal(zero, 400));
            Assert.True(tx.IsFinal(zero, 401));
            Assert.False(tx.IsFinal(zero, 399));
            //////////

            //Edge
            tx.LockTime = new LockTime(LockTime.LOCKTIME_THRESHOLD);
            time = tx.LockTime.Date;
            Assert.False(tx.IsFinal(null));
            Assert.True(tx.IsFinal(time + TimeSpan.FromSeconds(1), 0));
            Assert.False(tx.IsFinal(time, 0));
            Assert.False(tx.IsFinal(time - TimeSpan.FromSeconds(1), 0));
            tx.Inputs[0].Sequence = uint.MaxValue;
            Assert.True(tx.IsFinal(time, 0));
            Assert.True(tx.IsFinal(time - TimeSpan.FromSeconds(1), 0));
            tx.Inputs[0].Sequence = 1;
            //////////
        }

        private OutPoint CanParseOutpointCore(string str, bool valid)
        {
            try
            {
                OutPoint result = OutPoint.Parse(str);
                Assert.True(valid);
                return result;
            }
            catch
            {
                Assert.False(valid);
                return null;
            }
        }
        [Fact]
        [Trait("UnitTest", "UnitTest")]
        public void CanExtractTxOutDestinationEasily()
        {
            var secret = new BitcoinSecret("VHqBm5xVQvosc7u4dDwMmzbr8mL4KzZBn5VgqjunovgURtXBo5cV", this.stratisMain);

            Transaction tx = this.stratisMain.CreateTransaction();
            var p2pkh = new TxOut(new Money((UInt64)45000000), secret.GetAddress());
            var p2pk = new TxOut(new Money((UInt64)80000000), secret.PrivateKey.PubKey);

            tx.AddOutput(p2pkh);
            tx.AddOutput(p2pk);

            Assert.False(p2pkh.IsTo(secret.PrivateKey.PubKey));
            Assert.True(p2pkh.IsTo(secret.GetAddress()));
            Assert.True(p2pk.IsTo(secret.PrivateKey.PubKey));
            Assert.False(p2pk.IsTo(secret.GetAddress()));
        }

        [Fact]
        [Trait("UnitTest", "UnitTest")]
        public void CanSignTransaction()
        {
            var key = new Key();
            Script scriptPubKey = PayToPubkeyHashTemplate.Instance.GenerateScriptPubKey(key.PubKey);

            Transaction tx = this.stratisMain.CreateTransaction();
            tx.AddInput(new TxIn(new OutPoint(tx.GetHash(), 0))
            {
                ScriptSig = scriptPubKey
            });
            tx.AddInput(new TxIn(new OutPoint(tx.GetHash(), 1))
            {
                ScriptSig = scriptPubKey
            });
            tx.AddOutput(new TxOut("21", key.PubKey.Hash));
            Transaction clone = this.stratisMain.CreateTransaction(tx.ToBytes());
            tx.Sign(this.stratisMain, key, false);
            AssertCorrectlySigned(tx, scriptPubKey);
            clone.Sign(this.stratisMain, key, true);
            AssertCorrectlySigned(clone, scriptPubKey.Hash.ScriptPubKey);
        }

        [Fact]
        [Trait("UnitTest", "UnitTest")]
        public void CanSelectCoin()
        {
            var selector = new DefaultCoinSelector(0);
            Assert.Null(selector.Select(new ICoin[] { CreateCoin("9") }, Money.Parse("10.0")));
            Assert.NotNull(selector.Select(new ICoin[] { CreateCoin("9"), CreateCoin("1") }, Money.Parse("10.0")));
            Assert.NotNull(selector.Select(new ICoin[] { CreateCoin("10.0") }, Money.Parse("10.0")));
            Assert.NotNull(selector.Select(new ICoin[]
            {
                CreateCoin("5.0"),
                CreateCoin("4.0"),
                CreateCoin("11.0"),
            }, Money.Parse("10.0")));

            Assert.NotNull(selector.Select(new ICoin[]
            {
                CreateCoin("3.0"),
                CreateCoin("3.0"),
                CreateCoin("3.0"),
                CreateCoin("3.0"),
                CreateCoin("3.0")
            }, Money.Parse("10.0")));
        }

        private Coin CreateCoin(Money amount)
        {
            return new Coin(new OutPoint(Rand(), 0), new TxOut()
            {
                Value = amount
            });
        }

        [Fact]
        [Trait("UnitTest", "UnitTest")]
        public void CanBuildIssueColoredCoinWithMultiSigP2SH()
        {
            var satoshi = new Key();
            var bob = new Key();
            var alice = new Key();

            Script goldRedeem = PayToMultiSigTemplate.Instance
                                    .GenerateScriptPubKey(2, new[] { satoshi.PubKey, bob.PubKey, alice.PubKey });

            Script goldScriptPubKey = goldRedeem.Hash.ScriptPubKey;
            AssetId goldAssetId = goldScriptPubKey.Hash.ToAssetId();

            var issuanceCoin = new IssuanceCoin(
                new ScriptCoin(RandOutpoint(), new TxOut(new Money(5760), goldScriptPubKey), goldRedeem));

            var nico = new Key();

            Transaction bobSigned =
                new TransactionBuilder(this.stratisMain)
                .AddCoins(issuanceCoin)
                .AddKeys(bob)
                .IssueAsset(nico.PubKey, new AssetMoney(goldAssetId, 1000))
                .BuildTransaction(true);

            Transaction aliceSigned =
                new TransactionBuilder(this.stratisMain)
                    .AddCoins(issuanceCoin)
                    .AddKeys(alice)
                    .SignTransaction(bobSigned);

            Assert.True(
                new TransactionBuilder(this.stratisMain)
                {
                    StandardTransactionPolicy = EasyPolicy(this.stratisMain)
                }
                .AddCoins(issuanceCoin)
                .Verify(aliceSigned));

            //In one two one line

            var builder = new TransactionBuilder(this.stratisMain);
            builder.StandardTransactionPolicy = RelayPolicy(this.stratisMain).Clone();
            builder.StandardTransactionPolicy.CheckFee = false;
            Transaction tx =
                builder
                .AddCoins(issuanceCoin)
                .AddKeys(alice, satoshi)
                .IssueAsset(nico.PubKey, new AssetMoney(goldAssetId, 1000))
                .BuildTransaction(true);
            Assert.True(builder.Verify(tx));
        }

        [Fact]
        [Trait("UnitTest", "UnitTest")]
        //https://github.com/NicolasDorier/NBitcoin/issues/34
        public void CanBuildAnyoneCanPayTransaction()
        {
            //Carla is buying from Alice. Bob is acting as a mediator between Alice and Carla.
            var aliceKey = new Key();
            var bobKey = new Key();
            var carlaKey = new Key();

            // Alice + Bob 2 of 2 multisig "wallet"
            Script aliceBobRedeemScript = PayToMultiSigTemplate.Instance.GenerateScriptPubKey(2, new PubKey[] { aliceKey.PubKey, bobKey.PubKey });

            var txBuilder = new TransactionBuilder(this.stratisMain);
            Transaction funding = txBuilder
                .AddCoins(GetCoinSource(aliceKey))
                .AddKeys(aliceKey)
                .Send(aliceBobRedeemScript.Hash, "0.5")
                .SetChange(aliceKey.PubKey.Hash)
                .SendFees(Money.Satoshis(5000))
                .BuildTransaction(true);

            Assert.True(txBuilder.Verify(funding));

            var aliceBobCoins = new List<ICoin>();
            aliceBobCoins.Add(new ScriptCoin(funding, funding.Outputs.To(aliceBobRedeemScript.Hash).First(), aliceBobRedeemScript));

            // first Bob constructs the TX
            txBuilder = new TransactionBuilder(this.stratisMain);
            Transaction unsigned = txBuilder
                // spend from the Alice+Bob wallet to Carla
                .AddCoins(aliceBobCoins)
                .Send(carlaKey.PubKey.Hash, "0.01")
                //and Carla pays Alice
                .Send(aliceKey.PubKey.Hash, "0.02")
                .CoverOnly("0.01")
                .SetChange(aliceBobRedeemScript.Hash)
                // Bob does not sign anything yet
                .BuildTransaction(false);

            Assert.True(unsigned.Outputs.Count == 3);
            Assert.True(unsigned.Outputs[0].IsTo(aliceBobRedeemScript.Hash));
            //Only 0.01 should be covered, not 0.03 so 0.49 goes back to Alice+Bob
            Assert.True(unsigned.Outputs[0].Value == Money.Parse("0.49"));


            Assert.True(unsigned.Outputs[1].IsTo(carlaKey.PubKey.Hash));
            Assert.True(unsigned.Outputs[1].Value == Money.Parse("0.01"));

            Assert.True(unsigned.Outputs[2].IsTo(aliceKey.PubKey.Hash));
            Assert.True(unsigned.Outputs[2].Value == Money.Parse("0.02"));

            //Alice signs
            txBuilder = new TransactionBuilder(this.stratisMain);
            Transaction aliceSigned = txBuilder
                    .AddCoins(aliceBobCoins)
                    .AddKeys(aliceKey)
                    .SignTransaction(unsigned, SigHash.All | SigHash.AnyoneCanPay);

            ICoin[] carlaCoins = GetCoinSource(carlaKey, "1.0", "0.8", "0.6", "0.2", "0.05");

            //Scenario 1 : Carla knows aliceBobCoins so she can calculate how much coin she need to complete the transaction
            //Carla fills and signs
            txBuilder = new TransactionBuilder(this.stratisMain);
            ((DefaultCoinSelector)txBuilder.CoinSelector).GroupByScriptPubKey = false;
            Transaction carlaSigned = txBuilder
                .AddCoins(aliceBobCoins)
                .Then()
                .AddKeys(carlaKey)
                //Carla should complete 0.02, but with 0.03 of fees, she should have a coins of 0.05
                .AddCoins(carlaCoins)
                .ContinueToBuild(aliceSigned)
                .SendFees("0.03")
                .CoverTheRest()
                .BuildTransaction(true);

            //Bob review and signs
            txBuilder = new TransactionBuilder(this.stratisMain);
            Transaction bobSigned = txBuilder
                .AddCoins(aliceBobCoins)
                .AddKeys(bobKey)
                .SignTransaction(carlaSigned);

            txBuilder.AddCoins(carlaCoins);
            Assert.True(txBuilder.Verify(bobSigned));

            //Scenario 2 : Carla is told by Bob to complete 0.05 BTC
            //Carla fills and signs
            txBuilder = new TransactionBuilder(this.stratisMain);
            ((DefaultCoinSelector)txBuilder.CoinSelector).GroupByScriptPubKey = false;
            carlaSigned = txBuilder
                .AddKeys(carlaKey)
                .AddCoins(carlaCoins)
                //Carla should complete 0.02, but with 0.03 of fees, she should have a coins of 0.05
                .ContinueToBuild(aliceSigned)
                .CoverOnly("0.05")
                .BuildTransaction(true);

            //Bob review and signs
            txBuilder = new TransactionBuilder(this.stratisMain);
            bobSigned = txBuilder
                .AddCoins(aliceBobCoins)
                .AddKeys(bobKey)
                .SignTransaction(carlaSigned);

            txBuilder.AddCoins(carlaCoins);
            Assert.True(txBuilder.Verify(bobSigned));
        }

        private ICoin[] GetCoinSource(Key destination, params Money[] amounts)
        {
            if (amounts.Length == 0)
                amounts = new[] { Money.Parse("100.0") };

            return amounts
                .Select(a => new Coin(RandOutpoint(), new TxOut(a, destination.PubKey.Hash)))
                .ToArray();
        }

        [Fact]
        [Trait("UnitTest", "UnitTest")]
        public void CanBuildShuffleColoredTransaction()
        {
            var gold = new Key();
            var silver = new Key();
            AssetId goldId = gold.PubKey.ScriptPubKey.Hash.ToAssetId();
            AssetId silverId = silver.PubKey.ScriptPubKey.Hash.ToAssetId();

            var satoshi = new Key();
            var bob = new Key();

            var repo = new NoSqlColoredTransactionRepository(this.stratisMain);

            Transaction init = this.stratisMain.CreateTransaction();

            init.Outputs.AddRange(new[]
            {
                new TxOut("1.0", gold.PubKey),
                new TxOut("1.0", silver.PubKey),
                new TxOut("1.0", satoshi.PubKey)
            });

            repo.Transactions.Put(init.GetHash(), init);

            ICoin[] issuanceCoins =
                init
                .Outputs
                .Take(2)
                .Select((o, i) => new IssuanceCoin(new OutPoint(init.GetHash(), i), init.Outputs[i]))
                .OfType<ICoin>().ToArray();

            var satoshiBTC = new Coin(new OutPoint(init.GetHash(), 2), init.Outputs[2]);

            var coins = new List<ICoin>();
            coins.AddRange(issuanceCoins);
            var txBuilder = new TransactionBuilder(1, this.stratisMain);
            txBuilder.StandardTransactionPolicy = RelayPolicy(this.stratisMain);
            //Can issue gold to satoshi and bob
            Transaction tx = txBuilder
                .AddCoins(coins.ToArray())
                .AddKeys(gold)
                .IssueAsset(satoshi.PubKey, new AssetMoney(goldId, 1000))
                .IssueAsset(bob.PubKey, new AssetMoney(goldId, 500))
                .SendFees("0.1")
                .SetChange(gold.PubKey)
                .BuildTransaction(true);
            Assert.True(txBuilder.Verify(tx, "0.1"));

            //Ensure BTC from the IssuanceCoin are returned
            Assert.Equal(Money.Parse("0.89988480"), tx.Outputs[2].Value);
            Assert.Equal(gold.PubKey.ScriptPubKey, tx.Outputs[2].ScriptPubKey);

            //Can issue and send in same transaction
            repo.Transactions.Put(tx.GetHash(), tx);


            IEnumerable<ColoredCoin> cc = ColoredCoin.Find(tx, repo);
            for (int i = 0; i < 20; i++)
            {
                txBuilder = new TransactionBuilder(i, this.stratisMain);
                txBuilder.StandardTransactionPolicy = RelayPolicy(this.stratisMain);
                tx = txBuilder
                    .AddCoins(satoshiBTC)
                    .AddCoins(cc)
                    .AddKeys(satoshi)
                    .SendAsset(gold, new AssetMoney(goldId, 10))
                    .SetChange(satoshi)
                    .Then()
                    .AddKeys(gold)
                    .AddCoins(issuanceCoins)
                    .IssueAsset(bob, new AssetMoney(goldId, 1))
                    .SetChange(gold)
                    .Shuffle()
                    .BuildTransaction(true);

                repo.Transactions.Put(tx.GetHash(), tx);

                ColoredTransaction ctx = tx.GetColoredTransaction(repo);
                Assert.Single(ctx.Issuances);
                Assert.Equal(2, ctx.Transfers.Count);
            }
        }

        //[Fact]
        //[Trait("UnitTest", "UnitTest")]
        private void CanBuildColoredTransaction()
        {
            // test is disabled for now
            // todo: not required for now if we use coloured coins we can revive this.

            var gold = new Key();
            var silver = new Key();
            AssetId goldId = gold.PubKey.ScriptPubKey.Hash.ToAssetId();
            AssetId silverId = silver.PubKey.ScriptPubKey.Hash.ToAssetId();

            var satoshi = new Key();
            var bob = new Key();
            var alice = new Key();

            var repo = new NoSqlColoredTransactionRepository(this.stratisMain);

            Transaction init = this.stratisMain.CreateTransaction();
            init.Outputs.AddRange(new[]
            {
                new TxOut("1.0", gold.PubKey),
                new TxOut("1.0", silver.PubKey),
                new TxOut("1.0", satoshi.PubKey)
            });


            repo.Transactions.Put(init);

            ICoin[] issuanceCoins =
                init
                .Outputs
                .AsCoins()
                .Take(2)
                .Select((c, i) => new IssuanceCoin(c))
                .OfType<ICoin>().ToArray();

            Coin satoshiBTC = init.Outputs.AsCoins().Last();

            var coins = new List<ICoin>();
            coins.AddRange(issuanceCoins);
            var txBuilder = new TransactionBuilder(this.stratisMain);
            txBuilder.StandardTransactionPolicy = RelayPolicy(this.stratisMain);
            //Can issue gold to satoshi and bob
            Transaction tx = txBuilder
                .AddCoins(coins.ToArray())
                .AddKeys(gold)
                .IssueAsset(satoshi.PubKey, new AssetMoney(goldId, 1000))
                .IssueAsset(bob.PubKey, new AssetMoney(goldId, 500))
                .SendFees("0.1")
                .SetChange(gold.PubKey)
                .BuildTransaction(true);
            Assert.True(txBuilder.Verify(tx, "0.1"));

            //Ensure BTC from the IssuanceCoin are returned
            Assert.Equal(Money.Parse("0.89994240"), tx.Outputs[2].Value);
            Assert.Equal(gold.PubKey.ScriptPubKey, tx.Outputs[2].ScriptPubKey);

            repo.Transactions.Put(tx);

            ColoredTransaction colored = tx.GetColoredTransaction(repo);
            Assert.Equal(2, colored.Issuances.Count);
            Assert.True(colored.Issuances.All(i => i.Asset.Id == goldId));
            AssertHasAsset(tx, colored, colored.Issuances[0], goldId, 500, bob.PubKey);
            AssertHasAsset(tx, colored, colored.Issuances[1], goldId, 1000, satoshi.PubKey);

            ColoredCoin[] coloredCoins = ColoredCoin.Find(tx, colored).ToArray();
            Assert.Equal(2, coloredCoins.Length);

            //Can issue silver to bob, and send some gold to satoshi
            coins.Add(coloredCoins.First(c => c.ScriptPubKey == bob.PubKey.ScriptPubKey));
            txBuilder = new TransactionBuilder(this.stratisMain);
            txBuilder.StandardTransactionPolicy = EasyPolicy(this.stratisMain);
            tx = txBuilder
                .AddCoins(coins.ToArray())
                .AddKeys(silver, bob)
                .SetChange(bob.PubKey)
                .IssueAsset(bob.PubKey, new AssetMoney(silverId, 10))
                .SendAsset(satoshi.PubKey, new AssetMoney(goldId, 30))
                .BuildTransaction(true);

            Assert.True(txBuilder.Verify(tx));
            colored = tx.GetColoredTransaction(repo);
            Assert.Single(colored.Inputs);
            Assert.Equal(goldId, colored.Inputs[0].Asset.Id);
            Assert.Equal(500, colored.Inputs[0].Asset.Quantity);
            Assert.Single(colored.Issuances);
            Assert.Equal(2, colored.Transfers.Count);
            AssertHasAsset(tx, colored, colored.Transfers[0], goldId, 470, bob.PubKey);
            AssertHasAsset(tx, colored, colored.Transfers[1], goldId, 30, satoshi.PubKey);

            repo.Transactions.Put(tx);


            //Can swap :
            //satoshi wants to send 100 gold to bob
            //bob wants to send 200 silver, 5 gold and 0.9 BTC to satoshi

            //Satoshi receive gold
            txBuilder = new TransactionBuilder(this.stratisMain);
            txBuilder.StandardTransactionPolicy = RelayPolicy(this.stratisMain);
            tx = txBuilder
                    .AddKeys(gold)
                    .AddCoins(issuanceCoins)
                    .IssueAsset(satoshi.PubKey, new AssetMoney(goldId, 1000UL))
                    .SetChange(gold.PubKey)
                    .SendFees(Money.Coins(0.0004m))
                    .BuildTransaction(true);
            Assert.True(txBuilder.Verify(tx));
            repo.Transactions.Put(tx);
            ColoredCoin satoshiCoin = ColoredCoin.Find(tx, repo).First();


            //Gold receive 2.5 BTC
            tx = this.stratisMain.CreateTransaction();
            tx.Outputs.AddRange(new[]
            {
                new TxOut("2.5",gold.PubKey)
            });

            repo.Transactions.Put(tx.GetHash(), tx);

            //Bob receive silver and 2 btc
            txBuilder = new TransactionBuilder(this.stratisMain);
            txBuilder.StandardTransactionPolicy = RelayPolicy(this.stratisMain);
            tx = txBuilder
                    .AddKeys(silver, gold)
                    .AddCoins(issuanceCoins)
                    .AddCoins(new Coin(new OutPoint(tx.GetHash(), 0), new TxOut("2.5", gold.PubKey.ScriptPubKey)))
                    .IssueAsset(bob.PubKey, new AssetMoney(silverId, 300UL))
                    .Send(bob.PubKey, "2.00")
                    .SendFees(Money.Coins(0.0004m))
                    .SetChange(gold.PubKey)
                    .BuildTransaction(true);
            Assert.True(txBuilder.Verify(tx));
            repo.Transactions.Put(tx);

            ColoredCoin bobSilverCoin = ColoredCoin.Find(tx, repo).First();
            var bobBitcoin = new Coin(new OutPoint(tx.GetHash(), 2), tx.Outputs[2]);

            //Bob receive gold
            txBuilder = new TransactionBuilder(this.stratisMain);
            txBuilder.StandardTransactionPolicy = RelayPolicy(this.stratisMain);
            tx = txBuilder
                    .AddKeys(gold)
                    .AddCoins(issuanceCoins)
                    .IssueAsset(bob.PubKey, new AssetMoney(goldId, 50UL))
                    .SetChange(gold.PubKey)
                    .SendFees(Money.Coins(0.0004m))
                    .BuildTransaction(true);
            Assert.True(txBuilder.Verify(tx));
            repo.Transactions.Put(tx.GetHash(), tx);

            ColoredCoin bobGoldCoin = ColoredCoin.Find(tx, repo).First();

            txBuilder = new TransactionBuilder(this.stratisMain);
            txBuilder.StandardTransactionPolicy = RelayPolicy(this.stratisMain);
            tx = txBuilder
                .AddCoins(satoshiCoin)
                .AddCoins(satoshiBTC)
                .SendAsset(bob.PubKey, new AssetMoney(goldId, 100))
                .SendFees(Money.Coins(0.0004m))
                .SetChange(satoshi.PubKey)
                .Then()
                .AddCoins(bobSilverCoin, bobGoldCoin, bobBitcoin)
                .SendAsset(satoshi.PubKey, new AssetMoney(silverId, 200))
                .Send(satoshi.PubKey, "0.9")
                .SendAsset(satoshi.PubKey, new AssetMoney(goldId, 5))
                .SetChange(bob.PubKey)
                .BuildTransaction(false);

            colored = tx.GetColoredTransaction(repo);

            AssertHasAsset(tx, colored, colored.Inputs[0], goldId, 1000, null);
            AssertHasAsset(tx, colored, colored.Inputs[1], silverId, 300, null);

            AssertHasAsset(tx, colored, colored.Transfers[0], goldId, 900, satoshi.PubKey);
            AssertHasAsset(tx, colored, colored.Transfers[1], goldId, 100, bob.PubKey);

            AssertHasAsset(tx, colored, colored.Transfers[2], silverId, 100, bob.PubKey);
            AssertHasAsset(tx, colored, colored.Transfers[3], silverId, 200, satoshi.PubKey);

            AssertHasAsset(tx, colored, colored.Transfers[4], goldId, 45, bob.PubKey);
            AssertHasAsset(tx, colored, colored.Transfers[5], goldId, 5, satoshi.PubKey);

            Assert.True(tx.Outputs[8].Value == Money.Parse("1.0999424"));
            Assert.True(tx.Outputs[8].ScriptPubKey == bob.PubKey.ScriptPubKey);
            Assert.True(tx.Outputs[9].Value == Money.Parse("0.9"));
            Assert.True(tx.Outputs[9].ScriptPubKey == satoshi.PubKey.ScriptPubKey);

            tx = txBuilder.AddKeys(satoshi, bob).SignTransaction(tx);
            Assert.True(txBuilder.Verify(tx));


            //Bob send coins to Satoshi, but alice pay for the dust
            Transaction funding =
                new TransactionBuilder(this.stratisMain)
                {
                    StandardTransactionPolicy = RelayPolicy(this.stratisMain)
                }
                .AddCoins(issuanceCoins)
                .AddKeys(gold)
                .IssueAsset(bob.PubKey.Hash, new AssetMoney(goldId, 100UL))
                .SetChange(gold.PubKey.Hash)
                .SendFees(Money.Coins(0.0004m))
                .BuildTransaction(true);

            repo.Transactions.Put(funding);

            ColoredCoin[] bobGold = ColoredCoin.Find(funding, repo).ToArray();

            Transaction transfer = null;
            try
            {
                transfer =
                    new TransactionBuilder(this.stratisMain)
                    {
                        StandardTransactionPolicy = RelayPolicy(this.stratisMain)
                    }
                    .AddCoins(bobGold)
                    .SendAsset(alice.PubKey.Hash, new AssetMoney(goldId, 40UL))
                    .SetChange(bob.PubKey.Hash)
                    .BuildTransaction(true);
                Assert.False(true, "Should have thrown");
            }
            catch (NotEnoughFundsException ex) //Not enough dust to send the change
            {
                Assert.True(((Money)ex.Missing).Satoshi == 2730);
                var rate = new FeeRate(Money.Coins(0.0004m));
                txBuilder = new TransactionBuilder(this.stratisMain);
                txBuilder.StandardTransactionPolicy = RelayPolicy(this.stratisMain);
                transfer =
                    txBuilder
                    .AddCoins(bobGold)
                    .AddCoins(((IssuanceCoin)issuanceCoins[0]).Bearer)
                    .AddKeys(gold, bob)
                    .SendAsset(alice.PubKey, new AssetMoney(goldId, 40UL))
                    .SetChange(bob.PubKey, ChangeType.Colored)
                    .SetChange(gold.PubKey.Hash, ChangeType.Uncolored)
                    .SendEstimatedFees(rate)
                    .BuildTransaction(true);
                Money fee = transfer.GetFee(txBuilder.FindSpentCoins(transfer));
                Assert.True(txBuilder.Verify(transfer, fee));

                repo.Transactions.Put(funding.GetHash(), funding);

                colored = ColoredTransaction.FetchColors(transfer, repo);
                AssertHasAsset(transfer, colored, colored.Transfers[0], goldId, 60, bob.PubKey);
                AssertHasAsset(transfer, colored, colored.Transfers[1], goldId, 40, alice.PubKey);

                TxOut change = transfer.Outputs.Last(o => o.ScriptPubKey == gold.PubKey.Hash.ScriptPubKey);
                Assert.Equal(Money.Coins(0.99980450m), change.Value);

                Assert.Equal(gold.PubKey.Hash, change.ScriptPubKey.GetDestination(this.stratisMain));

                //Verify issuancecoin can have an url
                var issuanceCoin = (IssuanceCoin)issuanceCoins[0];
                issuanceCoin.DefinitionUrl = new Uri("http://toto.com/");
                txBuilder = new TransactionBuilder(this.stratisMain);
                tx = txBuilder
                    .AddKeys(gold)
                    .AddCoins(issuanceCoin)
                    .IssueAsset(bob, new AssetMoney(gold.PubKey, 10))
                    .SetChange(gold)
                    .BuildTransaction(true);

                Assert.Equal("http://toto.com/", tx.GetColoredMarker().GetMetadataUrl().AbsoluteUri);

                //Sending 0 asset should be a no op
                txBuilder = new TransactionBuilder(this.stratisMain);
                transfer =
                    txBuilder
                    .AddCoins(bobGold)
                    .AddCoins(((IssuanceCoin)issuanceCoins[0]).Bearer)
                    .AddKeys(gold, bob)
                    .SendAsset(alice.PubKey, new AssetMoney(goldId, 0UL))
                    .Send(alice.PubKey, Money.Coins(0.01m))
                    .SetChange(bob.PubKey)
                    .BuildTransaction(true);

                foreach (TxOut output in transfer.Outputs)
                {
                    Assert.False(TxNullDataTemplate.Instance.CheckScriptPubKey(output.ScriptPubKey));
                    Assert.False(output.Value == output.GetDustThreshold(txBuilder.StandardTransactionPolicy.MinRelayTxFee));
                }
            }
        }

        private void AssertHasAsset(Transaction tx, ColoredTransaction colored, ColoredEntry entry, AssetId assetId, int quantity, PubKey destination)
        {
            TxOut txout = tx.Outputs[entry.Index];
            Assert.True(entry.Asset.Id == assetId);
            Assert.True(entry.Asset.Quantity == quantity);
            if (destination != null)
                Assert.True(txout.ScriptPubKey == destination.ScriptPubKey);
        }

        [Fact]
        [Trait("UnitTest", "UnitTest")]
        public void CanBuildStealthTransaction()
        {
            Key[] stealthKeys = Enumerable.Range(0, 3).Select(_ => new Key()).ToArray();
            var scanKey = new Key();

            var darkSatoshi = new BitcoinStealthAddress(scanKey.PubKey, stealthKeys.Select(k => k.PubKey).ToArray(), 2, new BitField(3, 5), KnownNetworks.Main);

            var bob = new Key();
            var coins = new Coin[] {
                new Coin()
                {
                    Outpoint = RandOutpoint(),
                    TxOut = new TxOut("1.00",bob.PubKey.Hash)
                } };

            //Bob sends money to satoshi
            var builder = new TransactionBuilder(this.stratisMain);
            builder.StandardTransactionPolicy = EasyPolicy(this.stratisMain);
            Transaction tx =
                builder
                .AddCoins(coins)
                .AddKeys(bob)
                .Send(darkSatoshi, "1.00")
                .BuildTransaction(true);
            Assert.True(builder.Verify(tx));

            //Satoshi scans a StealthCoin in the transaction with his scan key
            StealthCoin stealthCoin = StealthCoin.Find(tx, darkSatoshi, scanKey);
            Assert.NotNull(stealthCoin);

            //Satoshi sends back the money to Bob
            builder = new TransactionBuilder(this.stratisMain);
            builder.StandardTransactionPolicy = EasyPolicy(this.stratisMain);
            tx =
                builder
                    .AddCoins(stealthCoin)
                    .AddKeys(stealthKeys)
                    .AddKeys(scanKey)
                    .Send(bob.PubKey.Hash, "1.00")
                    .BuildTransaction(true);

            Assert.True(builder.Verify(tx)); //Signed !


            //Same scenario, Satoshi wants to send money back to Bob
            //However, his keys are spread on two machines
            //He partially signs on the 1st machine
            builder = new TransactionBuilder(this.stratisMain);
            builder.StandardTransactionPolicy = EasyPolicy(this.stratisMain);
            tx =
                builder
                    .AddCoins(stealthCoin)
                    .AddKeys(stealthKeys.Skip(2).ToArray()) //Only one Stealth Key
                    .AddKeys(scanKey)
                    .Send(bob.PubKey.Hash, "1.00")
                    .BuildTransaction(true);

            Assert.False(builder.Verify(tx)); //Not fully signed

            //Then he partially signs on the 2nd machine
            builder = new TransactionBuilder(this.stratisMain);
            builder.StandardTransactionPolicy = EasyPolicy(this.stratisMain);
            tx =
                builder
                    .AddCoins(stealthCoin)
                    .AddKeys(stealthKeys[0]) //Other key
                    .AddKeys(scanKey)
                    .SignTransaction(tx);

            Assert.True(builder.Verify(tx)); //Fully signed !
        }

        private OutPoint RandOutpoint()
        {
            return new OutPoint(Rand(), 0);
        }

        [Fact]
        [Trait("UnitTest", "UnitTest")]
        public void CanSwitchGroup()
        {
            var satoshi = new Key();
            var alice = new Key();
            var bob = new Key();

            var aliceCoins = new ICoin[] { RandomCoin("0.4", alice), RandomCoin("0.6", alice) };
            var bobCoins = new ICoin[] { RandomCoin("0.2", bob), RandomCoin("0.3", bob) };

            var builder = new TransactionBuilder(this.stratisMain);
            var rate = new FeeRate(Money.Coins(0.0004m));
            Transaction tx1 = builder
                .AddCoins(aliceCoins)
                .AddKeys(alice)
                .Send(satoshi, Money.Coins(0.1m))
                .SetChange(alice)
                .Then()
                .AddCoins(bobCoins)
                .AddKeys(bob)
                .Send(satoshi, Money.Coins(0.01m))
                .SetChange(bob)
                .SendEstimatedFeesSplit(rate)
                .BuildTransaction(true);

            builder = new TransactionBuilder(this.stratisMain);
            Transaction tx2 = builder
                .Then("Alice")
                .AddCoins(aliceCoins)
                .AddKeys(alice)
                .Send(satoshi, Money.Coins(0.1m))
                .Then("Bob")
                .AddCoins(bobCoins)
                .AddKeys(bob)
                .Send(satoshi, Money.Coins(0.01m))
                .SetChange(bob)
                .Then("Alice")
                .SetChange(alice)
                .SendEstimatedFeesSplit(rate)
                .BuildTransaction(true);

            Assert.Equal(tx1.ToString(), tx2.ToString());
        }

        [Fact]
        [Trait("UnitTest", "UnitTest")]
        public void CanSplitFees()
        {
            var satoshi = new Key();
            var alice = new Key();
            var bob = new Key();

            var aliceCoins = new ICoin[] { RandomCoin("0.4", alice), RandomCoin("0.6", alice) };
            var bobCoins = new ICoin[] { RandomCoin("0.2", bob), RandomCoin("0.3", bob) };

            var builder = new TransactionBuilder(this.stratisMain);
            var rate = new FeeRate(Money.Coins(0.0004m));
            Transaction tx = builder
                .AddCoins(aliceCoins)
                .AddKeys(alice)
                .Send(satoshi, Money.Coins(0.1m))
                .SetChange(alice)
                .Then()
                .AddCoins(bobCoins)
                .AddKeys(bob)
                .Send(satoshi, Money.Coins(0.01m))
                .SetChange(bob)
                .SendEstimatedFeesSplit(rate)
                .BuildTransaction(true);

            Money estimated = builder.EstimateFees(tx, rate);

            Assert.True(builder.Verify(tx, estimated));

            // Alice should pay two times more fee than bob
            builder = new TransactionBuilder(this.stratisMain);
            tx = builder
                .AddCoins(aliceCoins)
                .AddKeys(alice)
                .SetFeeWeight(2.0m)
                .Send(satoshi, Money.Coins(0.1m))
                .SetChange(alice)
                .Then()
                .AddCoins(bobCoins)
                .AddKeys(bob)
                .Send(satoshi, Money.Coins(0.01m))
                .SetChange(bob)
                .SendFeesSplit(Money.Coins(0.6m))
                .BuildTransaction(true);

            Money spentAlice = builder.FindSpentCoins(tx).Where(c => aliceCoins.Contains(c)).OfType<Coin>().Select(c => c.Amount).Sum();
            Money receivedAlice = tx.Outputs.AsCoins().Where(c => c.ScriptPubKey == alice.PubKey.Hash.ScriptPubKey).Select(c => c.Amount).Sum();
            Assert.Equal(Money.Coins(0.1m + 0.4m), spentAlice - receivedAlice);

            Money spentBob = builder.FindSpentCoins(tx).Where(c => bobCoins.Contains(c)).OfType<Coin>().Select(c => c.Amount).Sum();
            Money receivedBob = tx.Outputs.AsCoins().Where(c => c.ScriptPubKey == bob.PubKey.Hash.ScriptPubKey).Select(c => c.Amount).Sum();
            Assert.Equal(Money.Coins(0.01m + 0.2m), spentBob - receivedBob);
        }

        [Fact]
        [Trait("UnitTest", "UnitTest")]
        public void CanVerifySequenceLock()
        {
            var now = new DateTimeOffset(1988, 7, 18, 0, 0, 0, TimeSpan.Zero);
            TimeSpan step = TimeSpan.FromMinutes(10.0);
            TimeSpan smallStep = new Sequence(step).LockPeriod;
            CanVerifySequenceLockCore(new[] { new Sequence(1) }, new[] { 1 }, 2, now, true, new SequenceLock(1, -1));
            CanVerifySequenceLockCore(new[] { new Sequence(1) }, new[] { 1 }, 1, now, false, new SequenceLock(1, -1));
            CanVerifySequenceLockCore(
                new[]
                {
                    new Sequence(1),
                    new Sequence(5),
                    new Sequence(11),
                    new Sequence(8)
                },
                new[] { 1, 5, 7, 9 }, 10, DateTimeOffset.UtcNow, false, new SequenceLock(17, -1));

            CanVerifySequenceLockCore(
                new[]
                {
                    new Sequence(smallStep), //MTP(block[11] is +60min)
                },
                new[] { 12 }, 13, now, true, new SequenceLock(-1, now + TimeSpan.FromMinutes(60.0) + smallStep - TimeSpan.FromSeconds(1)));

            CanVerifySequenceLockCore(
                new[]
                {
                    new Sequence(smallStep), //MTP(block[11] is +60min)
                },
                new[] { 12 }, 12, now, false, new SequenceLock(-1, now + TimeSpan.FromMinutes(60.0) + smallStep - TimeSpan.FromSeconds(1)));
        }

        private void CanVerifySequenceLockCore(Sequence[] sequences, int[] prevHeights, int currentHeight, DateTimeOffset first, bool expected, SequenceLock expectedLock)
        {
            Network network = this.stratisMain;
            BlockHeader blockHeader = network.Consensus.ConsensusFactory.CreateBlockHeader();
            blockHeader.BlockTime = first;

            var chain = new ConcurrentChain(network, new ChainedHeader(blockHeader, blockHeader.GetHash(), 0));
            first = first + TimeSpan.FromMinutes(10);

            while (currentHeight != chain.Height)
            {
                BlockHeader header = network.Consensus.ConsensusFactory.CreateBlockHeader();
                header.BlockTime = first;
                header.HashPrevBlock = chain.Tip.HashBlock;
                chain.SetTip(header);
                first = first + TimeSpan.FromMinutes(10);
            }

            Transaction tx = network.CreateTransaction();
            tx.Version = 2;
            for (int i = 0; i < sequences.Length; i++)
            {
                var input = new TxIn();
                input.Sequence = sequences[i];
                tx.Inputs.Add(input);
            }
            Assert.Equal(expected, tx.CheckSequenceLocks(prevHeights, chain.Tip));
            SequenceLock actualLock = tx.CalculateSequenceLocks(prevHeights, chain.Tip);
            Assert.Equal(expectedLock.MinTime, actualLock.MinTime);
            Assert.Equal(expectedLock.MinHeight, actualLock.MinHeight);
        }

        [Fact]
        [Trait("UnitTest", "UnitTest")]
        public void CanEstimateFees()
        {
            var alice = new Key();
            var bob = new Key();
            var satoshi = new Key();
            Script bobAlice = PayToMultiSigTemplate.Instance.GenerateScriptPubKey(2, alice.PubKey, bob.PubKey);

            //Alice sends money to bobAlice
            //Bob sends money to bobAlice
            //bobAlice sends money to satoshi

            var aliceCoins = new ICoin[] { RandomCoin("0.4", alice), RandomCoin("0.6", alice) };
            var bobCoins = new ICoin[] { RandomCoin("0.2", bob), RandomCoin("0.3", bob) };
            var bobAliceCoins = new ICoin[] { RandomCoin("1.5", bobAlice, false), RandomCoin("0.25", bobAlice, true) };

            var builder = new TransactionBuilder(this.stratisMain);
            builder.StandardTransactionPolicy = EasyPolicy(this.stratisMain);
            Transaction unsigned = builder
                .AddCoins(aliceCoins)
                .Send(bobAlice, "1.0")
                .Then()
                .AddCoins(bobCoins)
                .Send(bobAlice, "0.5")
                .Then()
                .AddCoins(bobAliceCoins)
                .Send(satoshi.PubKey, "1.74")
                .SetChange(bobAlice)
                .BuildTransaction(false);

            builder.AddKeys(alice, bob, satoshi);
            Transaction signed = builder.BuildTransaction(true);
            Assert.True(builder.Verify(signed));

            Assert.True(Math.Abs(signed.ToBytes().Length - builder.EstimateSize(unsigned)) < 20);

            var rate = new FeeRate(Money.Coins(0.0004m));
            Money estimatedFees = builder.EstimateFees(unsigned, rate);
            builder.SendEstimatedFees(rate);
            signed = builder.BuildTransaction(true);
            Assert.True(builder.Verify(signed, estimatedFees));
        }

        private Coin RandomCoin(Money amount, Script scriptPubKey, bool p2sh)
        {
            OutPoint outpoint = RandOutpoint();
            if (!p2sh)
                return new Coin(outpoint, new TxOut(amount, scriptPubKey));
            return new ScriptCoin(outpoint, new TxOut(amount, scriptPubKey.Hash), scriptPubKey);
        }
        private Coin RandomCoin(Money amount, Key receiver)
        {
            return RandomCoin(amount, receiver.PubKey.GetAddress(KnownNetworks.Main));
        }
        private Coin RandomCoin(Money amount, IDestination receiver)
        {
            OutPoint outpoint = RandOutpoint();
            return new Coin(outpoint, new TxOut(amount, receiver));
        }

        [Fact]
        [Trait("UnitTest", "UnitTest")]
        public void BigUIntCoverage()
        {
            Assert.True(new uint160("0102030405060708090102030405060708090102") == new uint160("0102030405060708090102030405060708090102"));
            Assert.True(new uint160("0102030405060708090102030405060708090102") == new uint160(new uint160("0102030405060708090102030405060708090102")));
            Assert.True(new uint160("0102030405060708090102030405060708090102") != new uint160(new uint160("0102030405060708090102030405060708090101")));
            Assert.False(new uint160("0102030405060708090102030405060708090102") != new uint160(new uint160("0102030405060708090102030405060708090102")));
            Assert.True(new uint160("0102030405060708090102030405060708090102").Equals(new uint160("0102030405060708090102030405060708090102")));
            Assert.True(new uint160("0102030405060708090102030405060708090102").GetHashCode() == new uint160("0102030405060708090102030405060708090102").GetHashCode());
            Assert.True(new uint160("0102030405060708090102030405060708090102") == uint160.Parse("0102030405060708090102030405060708090102"));
            uint160 a = null;
            Assert.True(uint160.TryParse("0102030405060708090102030405060708090102", out a));
            Assert.True(a == uint160.Parse("0102030405060708090102030405060708090102"));
            Assert.False(uint160.TryParse("01020304050607080901020304050607080901020", out a));
            Assert.True(new uint160("0102030405060708090102030405060708090102") > uint160.Parse("0102030405060708090102030405060708090101"));
            Assert.True(new uint160("0102030405060708090102030405060708090101") < uint160.Parse("0102030405060708090102030405060708090102"));
            Assert.True(new uint160("0102030405060708090102030405060708090101") <= uint160.Parse("0102030405060708090102030405060708090101"));
            Assert.True(new uint160("0102030405060708090102030405060708090101") >= uint160.Parse("0102030405060708090102030405060708090101"));
            Assert.True(new uint160("0102030405060708090102030405060708090101") <= uint160.Parse("0102030405060708090102030405060708090102"));
            Assert.True(new uint160("0102030405060708090102030405060708090102") >= uint160.Parse("0102030405060708090102030405060708090101"));

            var bytes = new List<byte>();
            a = new uint160("0102030405060708090102030405060708090102");
            for (int i = 0; i < 20; i++)
            {
                bytes.Add(a.GetByte(i));
            }
            bytes.Reverse();
            AssertEx.CollectionEquals(Encoders.Hex.DecodeData("0102030405060708090102030405060708090102"), bytes.ToArray());

            bytes = new List<byte>();
            var b = new uint256("0102030405060708090102030405060708090102030405060708090102030405");
            for (int i = 0; i < 32; i++)
            {
                bytes.Add(b.GetByte(i));
            }
            bytes.Reverse();
            AssertEx.CollectionEquals(Encoders.Hex.DecodeData("0102030405060708090102030405060708090102030405060708090102030405"), bytes.ToArray());
            Assert.True(new uint256("0102030405060708090102030405060708090102030405060708090102030405") == new uint256(new uint256("0102030405060708090102030405060708090102030405060708090102030405")));
        }

        [Fact]
        [Trait("UnitTest", "UnitTest")]
        public void OtherCoverage()
        {
            Assert.Equal(System.Net.IPAddress.Parse("127.0.0.1").MapToIPv6(), Utils.MapToIPv6(System.Net.IPAddress.Parse("127.0.0.1")));
            Assert.False(Utils.IsIPv4MappedToIPv6(System.Net.IPAddress.Parse("127.0.0.1")));
            Assert.True(Utils.IsIPv4MappedToIPv6(Utils.MapToIPv6(System.Net.IPAddress.Parse("127.0.0.1"))));
        }

        [Fact]
        [Trait("UnitTest", "UnitTest")]
        public void BitcoinStreamCoverage()
        {
            BitcoinStreamCoverageCore(new ulong[] { 1, 2, 3, 4 }, (BitcoinStream bs, ref ulong[] items) =>
            {
                bs.ReadWrite(ref items);
            });
            BitcoinStreamCoverageCore(new ushort[] { 1, 2, 3, 4 }, (BitcoinStream bs, ref ushort[] items) =>
            {
                bs.ReadWrite(ref items);
            });
            BitcoinStreamCoverageCore(new uint[] { 1, 2, 3, 4 }, (BitcoinStream bs, ref uint[] items) =>
            {
                bs.ReadWrite(ref items);
            });
            BitcoinStreamCoverageCore(new short[] { -1, 1, 2, 3, 4 }, (BitcoinStream bs, ref short[] items) =>
            {
                bs.ReadWrite(ref items);
            });
            BitcoinStreamCoverageCore(new long[] { -1, 1, 2, 3, 4 }, (BitcoinStream bs, ref long[] items) =>
            {
                bs.ReadWrite(ref items);
            });
            BitcoinStreamCoverageCore(new byte[] { 1, 2, 3, 4 }, (BitcoinStream bs, ref byte[] items) =>
            {
                bs.ReadWrite(ref items);
            });
            BitcoinStreamCoverageCore(new uint160[] { new uint160(1), new uint160(2), new uint160(3), new uint160(4) }, (BitcoinStream bs, ref uint160[] items) =>
            {
                List<uint160> l = items.ToList();
                bs.ReadWrite(ref l);
                items = l.ToArray();
            });
        }

        private delegate void BitcoinStreamCoverageCoreDelegate<TItem>(BitcoinStream bs, ref TItem[] items);

        private void BitcoinStreamCoverageCore<TItem>(TItem[] input, BitcoinStreamCoverageCoreDelegate<TItem> roundTrip)
        {
            TItem[] before = input.ToArray();
            var ms = new MemoryStream();
            var bs = new BitcoinStream(ms, true)
            {
                ConsensusFactory = this.consensusFactory
            };

            TItem[] before2 = input;
            roundTrip(bs, ref input);
            Array.Clear(input, 0, input.Length);
            ms.Position = 0;
            bs = new BitcoinStream(ms, false)
            {
                ConsensusFactory = this.consensusFactory
            };
            roundTrip(bs, ref input);
            if (!(input is byte[])) //Byte serialization reuse the input array
                Assert.True(before2 != input);
            AssertEx.CollectionEquals(before, input);
        }

        //[Fact]
        //[Trait("UnitTest", "UnitTest")]
        //public void CanSerializeInvalidTransactionsBackAndForth()
        //{
        //    Transaction.TimeStamp = true;
        //    Transaction before = this.stratisMainConsensusFactory.CreateTransaction();
        //    var versionBefore = before.Version;
        //    before.Outputs.Add(new TxOut());
        //    Transaction after = AssertClone(before);
        //    Assert.Equal(before.Version, after.Version);
        //    Assert.Equal(versionBefore, after.Version);
        //    Assert.True(after.Outputs.Count == 1);

        //    before = this.stratisMainConsensusFactory.CreateTransaction();
        //    after = AssertClone(before);
        //    Assert.Equal(before.Version, versionBefore);
        //}

        private Transaction AssertClone(Transaction before)
        {
            Transaction after = this.stratisMain.CreateTransaction(before.ToBytes());
            Transaction after2 = null;

            var ms = new MemoryStream();
            var stream = new BitcoinStream(ms, true);
            stream.TransactionOptions = TransactionOptions.None;
            stream.ConsensusFactory = this.consensusFactory;
            stream.ReadWrite(before);

            ms.Position = 0;

            stream = new BitcoinStream(ms, false);
            stream.TransactionOptions = TransactionOptions.Witness;
            stream.ConsensusFactory = this.consensusFactory;
            stream.ReadWrite(ref after2);

            Assert.Equal(after2.GetHash(), after.GetHash());
            Assert.Equal(before.GetHash(), after.GetHash());

            return after;
        }

        [Fact]
        [Trait("UnitTest", "UnitTest")]
        public void CanBuildWitTransaction()
        {
            Action<Transaction, TransactionBuilder> AssertEstimatedSize = (tx, b) =>
            {
                int expectedVSize = tx.GetVirtualSize();
                int actualVSize = b.EstimateSize(tx, true);
                int expectedSize = tx.GetSerializedSize();
                int actualSize = b.EstimateSize(tx, false);
                Assert.True(Math.Abs(expectedVSize - actualVSize) < Math.Abs(expectedVSize - actualSize));
                Assert.True(Math.Abs(expectedSize - actualSize) < Math.Abs(expectedSize - actualVSize));
                Assert.True(Math.Abs(expectedVSize - actualVSize) < Math.Abs(expectedSize - actualVSize));
                Assert.True(Math.Abs(expectedSize - actualSize) < Math.Abs(expectedVSize - actualSize));

                decimal error = (decimal)Math.Abs(expectedVSize - actualVSize) / Math.Min(expectedVSize, actualSize);
                Assert.True(error < 0.01m);
            };
            var alice = new Key();
            var bob = new Key();
            Transaction previousTx = null;
            Coin previousCoin = null;
            ScriptCoin witnessCoin = null;
            TransactionBuilder builder = null;
            Transaction signedTx = null;
            ScriptCoin scriptCoin = null;

            //P2WPKH
            previousTx = this.stratisMain.CreateTransaction();
            previousTx.Outputs.Add(new TxOut(Money.Coins(1.0m), alice.PubKey.WitHash));
            previousCoin = previousTx.Outputs.AsCoins().First();

            builder = new TransactionBuilder(this.stratisMain);
            builder.AddKeys(alice);
            builder.AddCoins(previousCoin);
            builder.Send(bob, Money.Coins(0.4m));
            builder.SendFees(Money.Satoshis(30000));
            builder.SetChange(alice);
            signedTx = builder.BuildTransaction(true);
            AssertEstimatedSize(signedTx, builder);
            Assert.True(builder.Verify(signedTx));

            //P2WSH
            previousTx = this.stratisMain.CreateTransaction();
            previousTx.Outputs.Add(new TxOut(Money.Coins(1.0m), alice.PubKey.ScriptPubKey.WitHash));
            previousCoin = previousTx.Outputs.AsCoins().First();

            witnessCoin = new ScriptCoin(previousCoin, alice.PubKey.ScriptPubKey);
            builder = new TransactionBuilder(this.stratisMain);
            builder.AddKeys(alice);
            builder.AddCoins(witnessCoin);
            builder.Send(bob, Money.Coins(0.4m));
            builder.SendFees(Money.Satoshis(30000));
            builder.SetChange(alice);
            signedTx = builder.BuildTransaction(true);
            AssertEstimatedSize(signedTx, builder);
            Assert.True(builder.Verify(signedTx));


            //P2SH(P2WPKH)
            previousTx = this.stratisMain.CreateTransaction();
            previousTx.Outputs.Add(new TxOut(Money.Coins(1.0m), alice.PubKey.WitHash.ScriptPubKey.Hash));
            previousCoin = previousTx.Outputs.AsCoins().First();

            scriptCoin = new ScriptCoin(previousCoin, alice.PubKey.WitHash.ScriptPubKey);
            builder = new TransactionBuilder(this.stratisMain);
            builder.AddKeys(alice);
            builder.AddCoins(scriptCoin);
            builder.Send(bob, Money.Coins(0.4m));
            builder.SendFees(Money.Satoshis(30000));
            builder.SetChange(alice);
            signedTx = builder.BuildTransaction(true);
            AssertEstimatedSize(signedTx, builder);
            Assert.True(builder.Verify(signedTx));

            //P2SH(P2WSH)
            previousTx = this.stratisMain.CreateTransaction();
            previousTx.Outputs.Add(new TxOut(Money.Coins(1.0m), alice.PubKey.ScriptPubKey.WitHash.ScriptPubKey.Hash));
            previousCoin = previousTx.Outputs.AsCoins().First();

            witnessCoin = new ScriptCoin(previousCoin, alice.PubKey.ScriptPubKey);
            builder = new TransactionBuilder(this.stratisMain);
            builder.AddKeys(alice);
            builder.AddCoins(witnessCoin);
            builder.Send(bob, Money.Coins(0.4m));
            builder.SendFees(Money.Satoshis(30000));
            builder.SetChange(alice);
            signedTx = builder.BuildTransaction(true);
            AssertEstimatedSize(signedTx, builder);
            Assert.True(builder.Verify(signedTx));

            //Can remove witness data from tx
            Transaction signedTx2 = signedTx.WithOptions(TransactionOptions.None, this.consensusFactory);
            Assert.Equal(signedTx.GetHash(), signedTx2.GetHash());
            Assert.True(signedTx2.GetSerializedSize() < signedTx.GetSerializedSize());
        }

        [Fact]
        [Trait("UnitTest", "UnitTest")]
        public void CanCheckSegwitPubkey()
        {
            var a = new Script("OP_DUP 033fbe0a2aa8dc28ee3b2e271e3fedc7568529ffa20df179b803bf9073c11b6a8b OP_CHECKSIG OP_IF OP_DROP 0382fdfb0a3898bc6504f63204e7d15a63be82a3b910b5b865690dc96d1249f98c OP_ELSE OP_CODESEPARATOR 033fbe0a2aa8dc28ee3b2e271e3fedc7568529ffa20df179b803bf9073c11b6a8b OP_ENDIF OP_CHECKSIG");
            Assert.False(PayToWitTemplate.Instance.CheckScriptPubKey(a));
            a = new Script("1 033fbe0a2aa8dc28ee3b2e271e3fedc7568529ffa20df179b803bf9073c1");
            Assert.True(PayToWitTemplate.Instance.CheckScriptPubKey(a));

            foreach (int pushSize in new[] { 2, 10, 20, 32 })
            {
                a = new Script("1 " + String.Concat(Enumerable.Range(0, pushSize * 2).Select(_ => "0").ToArray()));
                Assert.True(PayToWitTemplate.Instance.CheckScriptPubKey(a));
            }
            a = new Script("1 " + String.Concat(Enumerable.Range(0, 33 * 2).Select(_ => "0").ToArray()));
            Assert.False(PayToWitTemplate.Instance.CheckScriptPubKey(a));
        }

        [Fact]
        [Trait("UnitTest", "UnitTest")]
        public void CanEstimatedFeesCorrectlyIfFeesChangeTransactionSize()
        {
            Script redeem = PayToMultiSigTemplate.Instance.GenerateScriptPubKey(2, new Key().PubKey, new Key().PubKey, new Key().PubKey);
            var transactionBuilder = new TransactionBuilder(this.stratisMain);
            transactionBuilder.AddCoins(new Coin(new OutPoint(uint256.Parse("75425c904289f21feef0cffab2081ba22030b633623115adf0780edad443e6c7"), 1), new TxOut("0.00010000", PayToScriptHashTemplate.Instance.GenerateScriptPubKey(redeem).GetDestinationAddress(KnownNetworks.Main))).ToScriptCoin(redeem));
            transactionBuilder.AddCoins(new Coin(new OutPoint(uint256.Parse("75425c904289f21feef0cffab2081ba22030b633623115adf0780edad443e6c7"), 2), new TxOut("0.00091824", PayToScriptHashTemplate.Instance.GenerateScriptPubKey(redeem).GetDestinationAddress(KnownNetworks.Main))).ToScriptCoin(redeem));
            transactionBuilder.AddCoins(new Coin(new OutPoint(uint256.Parse("75425c904289f21feef0cffab2081ba22030b633623115adf0780edad443e6c7"), 3), new TxOut("0.00100000", PayToScriptHashTemplate.Instance.GenerateScriptPubKey(redeem).GetDestinationAddress(KnownNetworks.Main))).ToScriptCoin(redeem));
            transactionBuilder.AddCoins(new Coin(new OutPoint(uint256.Parse("75425c904289f21feef0cffab2081ba22030b633623115adf0780edad443e6c7"), 4), new TxOut("0.00100000", PayToScriptHashTemplate.Instance.GenerateScriptPubKey(redeem).GetDestinationAddress(KnownNetworks.Main))).ToScriptCoin(redeem));
            transactionBuilder.AddCoins(new Coin(new OutPoint(uint256.Parse("75425c904289f21feef0cffab2081ba22030b633623115adf0780edad443e6c7"), 5), new TxOut("0.00246414", PayToScriptHashTemplate.Instance.GenerateScriptPubKey(redeem).GetDestinationAddress(KnownNetworks.Main))).ToScriptCoin(redeem));
            transactionBuilder.AddCoins(new Coin(new OutPoint(uint256.Parse("75425c904289f21feef0cffab2081ba22030b633623115adf0780edad443e6c7"), 6), new TxOut("0.00250980", PayToScriptHashTemplate.Instance.GenerateScriptPubKey(redeem).GetDestinationAddress(KnownNetworks.Main))).ToScriptCoin(redeem));
            transactionBuilder.AddCoins(new Coin(new OutPoint(uint256.Parse("75425c904289f21feef0cffab2081ba22030b633623115adf0780edad443e6c7"), 7), new TxOut("0.01000000", PayToScriptHashTemplate.Instance.GenerateScriptPubKey(redeem).GetDestinationAddress(KnownNetworks.Main))).ToScriptCoin(redeem));
            transactionBuilder.Send(new Key().PubKey.GetAddress(KnownNetworks.Main), "0.01000000");
            transactionBuilder.SetChange(new Key().PubKey.GetAddress(KnownNetworks.Main));

            var feeRate = new FeeRate((long)32563);
            Money estimatedFeeBefore = transactionBuilder.EstimateFees(feeRate);
            //Adding the estimated fees will cause 6 more coins to be included, so let's verify the actual sent fees take that into account
            transactionBuilder.SendEstimatedFees(feeRate);
            Transaction tx = transactionBuilder.BuildTransaction(false);
            Money estimation = transactionBuilder.EstimateFees(tx, feeRate);
            Assert.Equal(estimation, tx.GetFee(transactionBuilder.FindSpentCoins(tx)));
            Assert.Equal(estimatedFeeBefore, estimation);
        }

        [Fact]
        [Trait("UnitTest", "UnitTest")]
        public void CanBuildTransaction()
        {
            Key[] keys = Enumerable.Range(0, 5).Select(i => new Key()).ToArray();

            Script multiSigPubKey = PayToMultiSigTemplate.Instance.GenerateScriptPubKey(2, keys.Select(k => k.PubKey).Take(3).ToArray());
            Script pubKeyPubKey = PayToPubkeyTemplate.Instance.GenerateScriptPubKey(keys[4].PubKey);
            Script pubKeyHashPubKey = PayToPubkeyHashTemplate.Instance.GenerateScriptPubKey(keys[4].PubKey.Hash);
            Script scriptHashPubKey1 = PayToScriptHashTemplate.Instance.GenerateScriptPubKey(multiSigPubKey.Hash);
            Script scriptHashPubKey2 = PayToScriptHashTemplate.Instance.GenerateScriptPubKey(pubKeyPubKey.Hash);
            Script scriptHashPubKey3 = PayToScriptHashTemplate.Instance.GenerateScriptPubKey(pubKeyHashPubKey.Hash);

            List<Coin> coins = new[] { multiSigPubKey, pubKeyPubKey, pubKeyHashPubKey }.Select((script, i) =>
                new Coin
                    (
                    new OutPoint(Rand(), i),
                    new TxOut(new Money((i + 1) * Money.COIN), script)
                    )).ToList();

            List<ScriptCoin> scriptCoins =
                new[] { scriptHashPubKey1, scriptHashPubKey2, scriptHashPubKey3 }
                .Zip(new[] { multiSigPubKey, pubKeyPubKey, pubKeyHashPubKey },
                    (script, redeem) => new
                    {
                        script,
                        redeem
                    })
                .Select((_, i) =>
                ScriptCoin.Create
                    (this.stratisMain,
                    new OutPoint(Rand(), i),
                    new TxOut(new Money((i + 1) * Money.COIN), _.script), _.redeem
                    )).ToList();

            List<ScriptCoin> witCoins =
            new[] { scriptHashPubKey1, scriptHashPubKey2, scriptHashPubKey3 }
            .Zip(new[] { multiSigPubKey, pubKeyPubKey, pubKeyHashPubKey },
                (script, redeem) => new
                {
                    script,
                    redeem
                })
            .Select((_, i) =>
            ScriptCoin.Create
            (this.stratisMain,
                new OutPoint(Rand(), i),
                new TxOut(new Money((i + 1) * Money.COIN), _.redeem.WitHash.ScriptPubKey.Hash),
                _.redeem
                )).ToList();
            Money a = witCoins.Select(c => c.Amount).Sum();
            Coin[] allCoins = coins.Concat(scriptCoins).Concat(witCoins).ToArray();
<<<<<<< HEAD
            BitcoinPubKeyAddress[] destinations = keys.Select(k => k.PubKey.GetAddress(KnownNetworks.Main)).ToArray();
=======
            BitcoinPubKeyAddress[] destinations = keys.Select(k => k.PubKey.GetAddress(this.stratisMain)).ToArray();
>>>>>>> cb179734

            var txBuilder = new TransactionBuilder(0, this.stratisMain);
            txBuilder.StandardTransactionPolicy = EasyPolicy(this.stratisMain);
            Transaction tx = txBuilder
                .AddCoins(allCoins)
                .AddKeys(keys)
                .Send(destinations[0], Money.Parse("6") * 2)
                .Send(destinations[2], Money.Parse("5"))
                .Send(destinations[2], Money.Parse("0.9999"))
                .SendFees(Money.Parse("0.0001"))
                .SetChange(destinations[3])
                .BuildTransaction(true);
            Assert.True(txBuilder.Verify(tx, "0.0001"));

            Assert.Equal(3, tx.Outputs.Count);

            txBuilder = new TransactionBuilder(0, this.stratisMain);
            txBuilder.StandardTransactionPolicy = EasyPolicy(this.stratisMain);
            tx = txBuilder
               .AddCoins(allCoins)
               .AddKeys(keys)
               .SetGroupName("test")
               .Send(destinations[0], Money.Parse("6") * 2)
               .Send(destinations[2], Money.Parse("5"))
               .Send(destinations[2], Money.Parse("0.9998"))
               .SendFees(Money.Parse("0.0001"))
               .SetChange(destinations[3])
               .BuildTransaction(true);

            Assert.Equal(4, tx.Outputs.Count); //+ Change

            txBuilder.Send(destinations[4], Money.Parse("1"));
            var ex = Assert.Throws<NotEnoughFundsException>(() => txBuilder.BuildTransaction(true));
            Assert.True(ex.Group == "test");
            Assert.True((Money)ex.Missing == Money.Parse("0.9999"));
            //Can sign partially
            txBuilder = new TransactionBuilder(0, this.stratisMain);
            txBuilder.StandardTransactionPolicy = EasyPolicy(this.stratisMain);
            tx = txBuilder
                    .AddCoins(allCoins)
                    .AddKeys(keys.Skip(2).ToArray())  //One of the multi key missing
                    .Send(destinations[0], Money.Parse("6") * 2)
                    .Send(destinations[2], Money.Parse("5"))
                    .Send(destinations[2], Money.Parse("0.9998"))
                    .SendFees(Money.Parse("0.0002"))
                    .SetChange(destinations[3])
                    .Shuffle()
                    .BuildTransaction(true);
            Assert.False(txBuilder.Verify(tx, "0.0001"));

            txBuilder = new TransactionBuilder(0, this.stratisMain);
            tx = txBuilder
                    .AddKeys(keys[0])
                    .AddCoins(allCoins)
                    .SignTransaction(tx);

            Assert.True(txBuilder.Verify(tx));

            //Test if signing separatly
            txBuilder = new TransactionBuilder(0, this.stratisMain);
            txBuilder.StandardTransactionPolicy = EasyPolicy(this.stratisMain);
            tx = txBuilder
                    .AddCoins(allCoins)
                    .AddKeys(keys.Skip(2).ToArray())  //One of the multi key missing
                    .Send(destinations[0], Money.Parse("6") * 2)
                    .Send(destinations[2], Money.Parse("5"))
                    .Send(destinations[2], Money.Parse("0.9998"))
                    .SendFees(Money.Parse("0.0001"))
                    .SetChange(destinations[3])
                    .Shuffle()
                    .BuildTransaction(false);

            Transaction signed1 = txBuilder.SignTransaction(tx);

            txBuilder = new TransactionBuilder(0, this.stratisMain);
            Transaction signed2 = txBuilder
                    .AddKeys(keys[0])
                    .AddCoins(allCoins)
                    .SignTransaction(tx);

            Assert.False(txBuilder.Verify(signed1));
            Assert.False(txBuilder.Verify(signed2));

            txBuilder = new TransactionBuilder(0, this.stratisMain);
            txBuilder.StandardTransactionPolicy = EasyPolicy(this.stratisMain);
            tx = txBuilder
                .AddCoins(allCoins)
                .CombineSignatures(signed1, signed2);
            Assert.True(txBuilder.Verify(tx));

            //Check if can deduce scriptPubKey from P2SH and P2SPKH scriptSig
            allCoins = new[]
                {
                    RandomCoin(Money.Parse("1.0"), keys[0].PubKey.Hash.ScriptPubKey, false),
                    RandomCoin(Money.Parse("1.0"), keys[0].PubKey.Hash.ScriptPubKey, false),
                    RandomCoin(Money.Parse("1.0"), keys[1].PubKey.Hash.ScriptPubKey, false)
                };

            txBuilder = new TransactionBuilder(0, this.stratisMain);
            txBuilder.StandardTransactionPolicy = EasyPolicy(this.stratisMain);
            tx =
                txBuilder.AddCoins(allCoins)
                     .Send(destinations[0], Money.Parse("3.0"))
                     .BuildTransaction(false);

            signed1 = new TransactionBuilder(0, this.stratisMain)
                        .AddCoins(allCoins)
                        .AddKeys(keys[0])
                        .SignTransaction(tx);

            signed2 = new TransactionBuilder(0, this.stratisMain)
                        .AddCoins(allCoins)
                        .AddKeys(keys[1])
                        .SignTransaction(tx);

            Assert.False(txBuilder.Verify(signed1));
            Assert.False(txBuilder.Verify(signed2));

            tx = new TransactionBuilder(0, this.stratisMain)
                .CombineSignatures(signed1, signed2);

            Assert.True(txBuilder.Verify(tx));

            //Using the same set of coin in 2 group should not use two times the sames coins
            for (int i = 0; i < 3; i++)
            {
                txBuilder = new TransactionBuilder(this.stratisMain);
                txBuilder.StandardTransactionPolicy = EasyPolicy(this.stratisMain);
                tx =
                    txBuilder
                    .AddCoins(allCoins)
                    .AddKeys(keys)
                    .Send(destinations[0], Money.Parse("2.0"))
                    .Then()
                    .AddCoins(allCoins)
                    .AddKeys(keys)
                    .Send(destinations[0], Money.Parse("1.0"))
                    .BuildTransaction(true);
                Assert.True(txBuilder.Verify(tx));
            }
        }

        private uint256 Rand()
        {
            return new uint256(RandomUtils.GetBytes(32));
        }

        [Fact]
        [Trait("UnitTest", "UnitTest")]
        //https://gist.github.com/gavinandresen/3966071
        public void CanBuildTransactionWithDustPrevention()
        {
            var bob = new Key();
            var alice = new Key();
            Transaction tx = this.stratisMain.CreateTransaction();
            tx.Outputs.AddRange(new[]
            {
                new TxOut(Money.Coins(1.0m), bob)
            });

            Coin[] coins = tx.Outputs.AsCoins().ToArray();

            var builder = new TransactionBuilder(this.stratisMain);
            builder.StandardTransactionPolicy = EasyPolicy(this.stratisMain).Clone();
            builder.StandardTransactionPolicy.MinRelayTxFee = new FeeRate(new Money(1000));

            Func<Transaction> create = () => builder
                .AddCoins(coins)
                .AddKeys(bob)
                .Send(alice, Money.Coins(0.99m))
                .Send(alice, Money.Satoshis(500))
                .Send(TxNullDataTemplate.Instance.GenerateScriptPubKey(new byte[] { 1, 2 }), Money.Zero)
                .SendFees(Money.Coins(0.0001m))
                .SetChange(bob)
                .BuildTransaction(true);

            Transaction signed = create();

            Assert.True(signed.Outputs.Count == 3);
            Assert.True(builder.Verify(signed, Money.Coins(0.0001m)));
            builder.DustPrevention = false;

            TransactionPolicyError[] errors;
            Assert.False(builder.Verify(signed, Money.Coins(0.0001m), out errors));
            var ex = (NotEnoughFundsPolicyError)errors.Single();
            Assert.True((Money)ex.Missing == Money.Parse("-0.00000500"));

            builder = new TransactionBuilder(this.stratisMain);
            builder.DustPrevention = false;
            builder.StandardTransactionPolicy = EasyPolicy(this.stratisMain).Clone();
            builder.StandardTransactionPolicy.MinRelayTxFee = new FeeRate(new Money(1000));
            signed = create();
            Assert.True(signed.Outputs.Count == 4);
            Assert.False(builder.Verify(signed, out errors));
            Assert.True(errors.Length == 1);
            Assert.True(errors[0] is DustPolicyError);
        }

        [Fact]
        [Trait("UnitTest", "UnitTest")]
        //https://gist.github.com/gavinandresen/3966071
        public void CanPartiallySignTransaction()
        {
            Key[] privKeys = new[]{"7R3MeCSVTTzp3w3Ny4g7RWpvMYu7CfuERZJcPqn1VRL3kyV9A2p",
                        "7R41movhhKW2ZencnZvzcoDssFpKfNCv4yRqHnXco85rBLN1C2D",
                        "7Qidst55wkYRJpJN4aEnGjz64Mnf7BrSehVuX2HqWWPpYNEkqQJ"}
                        .Select(k => new BitcoinSecret(k).PrivateKey).ToArray();

            //First: combine the three keys into a multisig address
            Script redeem = PayToMultiSigTemplate.Instance.GenerateScriptPubKey(2, privKeys.Select(k => k.PubKey).ToArray());
            BitcoinAddress scriptAddress = redeem.Hash.GetAddress(this.stratisMain);
            Assert.Equal("sgs9e5cF7ykb3ZXRztgwMhiGwjRF7hRkvn", scriptAddress.ToString());

            // Next, create a transaction to send funds into that multisig. Transaction d6f72... is
            // an unspent transaction in my wallet (which I got from the 'listunspent' RPC call):
            // Taken from example
            Transaction fundingTransaction = this.stratisMain.CreateTransaction("01000000ec7b1a580189632848f99722915727c5c75da8db2dbf194342a0429828f66ff88fab2af7d6000000008b483045022100abbc8a73fe2054480bda3f3281da2d0c51e2841391abd4c09f4f908a2034c18d02205bc9e4d68eafb918f3e9662338647a4419c0de1a650ab8983f1d216e2a31d8e30141046f55d7adeff6011c7eac294fe540c57830be80e9355c83869c9260a4b8bf4767a66bacbd70b804dc63d5beeb14180292ad7f3b083372b1d02d7a37dd97ff5c9effffffff0140420f000000000017a914f815b036d9bbbce5e9f2a00abd1bf3dc91e955108700000000");

            // Create the spend-from-multisig transaction. Since the fund-the-multisig transaction
            // hasn't been sent yet, I need to give txid, scriptPubKey and redeemScript:
            Transaction spendTransaction = this.stratisMain.CreateTransaction();
            spendTransaction.Inputs.Add(new TxIn()
            {
                PrevOut = new OutPoint(fundingTransaction.GetHash(), 0),
            });

            spendTransaction.Outputs.Add(new TxOut()
            {
                Value = "0.01000000",
                ScriptPubKey = new Script("OP_DUP OP_HASH160 ae56b4db13554d321c402db3961187aed1bbed5b OP_EQUALVERIFY OP_CHECKSIG")
            });

            spendTransaction.Inputs[0].ScriptSig = redeem; //The redeem should be in the scriptSig before signing

            Transaction partiallySigned = this.stratisMain.CreateTransaction(spendTransaction.ToBytes());
            //... Now I can partially sign it using one private key:
            partiallySigned.Sign(this.stratisMain, privKeys[0], true);

            //the other private keys (note the "hex" result getting longer):
            partiallySigned.Sign(this.stratisMain, privKeys[1], true);

            AssertCorrectlySigned(partiallySigned, fundingTransaction.Outputs[0].ScriptPubKey, this.allowHighS);

            //Verify the transaction from the gist is also correctly signed
            Transaction gistTransaction = this.stratisMain.CreateTransaction("010000009d4f1b5801e1f87273f4e266d0f2d08a4a08807dc2c2e8f6e47bcc488201652a03778de19600000000fd5e0100483045022100d62e6327a72ca014778d87ba225ef8fc08610e2345fe1c543bb429777f82052a02207832b67b2f03bd8bfdfd79597a51a269c3f569fcd89a347db370a07146292c7501483045022100eff296780357c91f1b1334011e11150dac30de70be3d428e4799fd66456055ee02205313912c3c17e59533e1aa86c7526a365faef59c2dd55dd3bb5292cbada52eb9014cc952410491bba2510912a5bd37da1fb5b1673010e43d2c6d812c514e91bfa9f2eb129e1c183329db55bd868e209aac2fbc02cb33d98fe74bf23f0c235d6126b1d8334f864104865c40293a680cb9c020e7b1e106d8c1916d3cef99aa431a56d253e69256dac09ef122b1a986818a7cb624532f062c1d1f8722084861c5c3291ccffef4ec687441048d2455d2403e08708fc1f556002f1b6cd83f992d085097f9974ab08a28838f07896fbab08f39495e15fa6fad6edbfb1e754e35fa1c7844c41f322a1863d4621353aeffffffff0140420f00000000001976a914ae56b4db13554d321c402db3961187aed1bbed5b88ac00000000");

            AssertCorrectlySigned(gistTransaction, fundingTransaction.Outputs[0].ScriptPubKey, this.allowHighS); //One sig in the hard code tx is high

            //Can sign out of order
            partiallySigned = this.stratisMain.CreateTransaction(spendTransaction.ToBytes());
            partiallySigned.Sign(this.stratisMain, privKeys[2], true);
            partiallySigned.Sign(this.stratisMain, privKeys[0], true);
            AssertCorrectlySigned(partiallySigned, fundingTransaction.Outputs[0].ScriptPubKey);

            //Can sign multiple inputs
            partiallySigned = this.stratisMain.CreateTransaction(spendTransaction.ToBytes());
            partiallySigned.Inputs.Add(new TxIn()
            {
                PrevOut = new OutPoint(fundingTransaction.GetHash(), 1),
            });
            partiallySigned.Inputs[1].ScriptSig = redeem; //The redeem should be in the scriptSig before signing
            partiallySigned.Sign(this.stratisMain, privKeys[2], true);
            partiallySigned.Sign(this.stratisMain, privKeys[0], true);
        }

        private void AssertCorrectlySigned(Transaction tx, Script scriptPubKey, ScriptVerify scriptVerify = ScriptVerify.Standard)
        {
            for (int i = 0; i < tx.Inputs.Count; i++)
            {
                Assert.True(Script.VerifyScript(this.stratisMain, scriptPubKey, tx, i, null, scriptVerify));
            }
        }

        private static StandardTransactionPolicy EasyPolicy(Network network)
        {
            return new StandardTransactionPolicy(network)
            {
                MaxTransactionSize = null,
                MaxTxFee = null,
                MinRelayTxFee = null,
                ScriptVerify = ScriptVerify.Standard & ~ScriptVerify.LowS
            };
        }

        private static StandardTransactionPolicy RelayPolicy(Network network)
        {
            return new StandardTransactionPolicy(network)
            {
                MaxTransactionSize = null,
                MaxTxFee = null,
<<<<<<< HEAD
                MinRelayTxFee = new FeeRate(Money.Satoshis(5000)),
=======
                MinRelayTxFee = new FeeRate(Money.Satoshis(network.MinRelayTxFee)),
>>>>>>> cb179734
                ScriptVerify = ScriptVerify.Standard & ~ScriptVerify.LowS
            };
        }

        //[Trait("UnitTest", "UnitTest")]
        //[Fact]
        private void CanMutateSignature()
        {
            Transaction funding = this.stratisMain.CreateTransaction("0100000070b2b357014473839a1b714fc2a4d40a0f7591ae34027f776b0fc4441dcc0d48248411bc5c020000004847304402201cca79f56f1ecae454ebf56702d5c518674fe76f8830efccb56158c3af23946e0220128daad11ed40f25f36b752f5a98c3027312e2f8fe7371fe352db9ceb98f4b5901ffffffff03000000000000000000400788a12000000023210379a3e0dba7f8739ce5730a0afd22110d56a24a86114697b4b802c48a937106e0ac400788a12000000023210379a3e0dba7f8739ce5730a0afd22110d56a24a86114697b4b802c48a937106e0ac00000000");
            Transaction spending = this.stratisMain.CreateTransaction("0100000080c3af5701b3436109108f717be2eeaac32482cad8d60944826fe09f97069abafdc4bebaf602000000484730440220284494bd9bbd60857f0936e2fa9673a9c15b5079bb192c88747c874a000f379f02204c6caa1ec9ef4153f670e0959f727001f8576ca4b6c59bca47d079153c7e937001ffffffff03000000000000000000802d1a3d4100000023210379a3e0dba7f8739ce5730a0afd22110d56a24a86114697b4b802c48a937106e0ac802d1a3d4100000023210379a3e0dba7f8739ce5730a0afd22110d56a24a86114697b4b802c48a937106e0ac00000000");

            var builder = new TransactionBuilder(this.stratisMain);
            builder.StandardTransactionPolicy = EasyPolicy(this.stratisMain);
            builder.AddCoins(funding.Outputs.AsCoins());
            Assert.True(builder.Verify(spending));

            foreach (IndexedTxIn input in spending.Inputs.AsIndexedInputs())
            {
                Op[] ops = input.TxIn.ScriptSig.ToOps().ToArray();
                foreach (var sig in ops.Select(o =>
                {
                    try
                    {
                        return new TransactionSignature(o.PushData);
                    }
                    catch
                    {
                        return null;
                    }
                })
                    .Select((sig, i) => new
                    {
                        sig,
                        i
                    })
                    .Where(i => i.sig != null))
                {
                    ops[sig.i] = Op.GetPushOp(sig.sig.MakeCanonical().ToBytes());
                }
                input.TxIn.ScriptSig = new Script(ops);
            }
            Assert.True(builder.Verify(spending));
        }

        private ScriptVerify allowHighS = ScriptVerify.Standard & ~ScriptVerify.LowS;
        [Fact]
        [Trait("UnitTest", "UnitTest")]
        public void CanUseLockTime()
        {
            Transaction tx = this.stratisMain.CreateTransaction();
            tx.LockTime = new LockTime(4);
            Transaction clone = this.stratisMain.CreateTransaction(tx.ToBytes());
            Assert.Equal(tx.LockTime, clone.LockTime);

            Assert.Equal("Height : 0", new LockTime().ToString());
            Assert.Equal(3, (int)new LockTime(3));
            Assert.Equal((uint)3, (uint)new LockTime(3));
            Assert.Throws<InvalidOperationException>(() => (DateTimeOffset)new LockTime(3));

            DateTimeOffset now = DateTimeOffset.UtcNow;
            Assert.Equal("Date : " + now, new LockTime(now).ToString());
            Assert.Equal((int)Utils.DateTimeToUnixTime(now), (int)new LockTime(now));
            Assert.Equal(Utils.DateTimeToUnixTime(now), (uint)new LockTime(now));
            Assert.Equal(now.ToString(), ((DateTimeOffset)new LockTime(now)).ToString());
        }

        [Fact]
        [Trait("UnitTest", "UnitTest")]
        //http://brainwallet.org/#tx
        public void CanGetTransactionErrors()
        {
            var bob = new Key();
            var alice = new Key();

            Transaction funding = this.stratisMain.CreateTransaction();
            funding.Outputs.Add(new TxOut(Money.Coins(1.0m), bob));
            funding.Outputs.Add(new TxOut(Money.Coins(1.1m), bob));
            funding.Outputs.Add(new TxOut(Money.Coins(1.2m), alice));

            Transaction spending = this.stratisMain.CreateTransaction();
            spending.Inputs.Add(new TxIn(new OutPoint(funding, 0)));
            spending.Inputs.Add(new TxIn(new OutPoint(funding, 0))); //Duplicate
            spending.Inputs.Add(new TxIn(new OutPoint(funding, 1)));
            spending.Inputs.Add(new TxIn(new OutPoint(funding, 2))); //Alice will not sign

            spending.Outputs.Add(new TxOut(Money.Coins(4.0m), bob));


            TransactionPolicyError[] errors = null;
            var builder = new TransactionBuilder(this.stratisMain);
            builder.StandardTransactionPolicy = EasyPolicy(this.stratisMain);
            builder.AddKeys(bob);
            builder.AddCoins(funding.Outputs.AsCoins());
            builder.SignTransactionInPlace(spending);
            Assert.False(builder.Verify(spending, Money.Coins(1.0m), out errors));

            DuplicateInputPolicyError dup = errors.OfType<DuplicateInputPolicyError>().Single();
            AssertEx.CollectionEquals(new uint[] { 0, 1 }, dup.InputIndices);
            Equals(new OutPoint(funding, 0), dup.OutPoint);

            ScriptPolicyError script = errors.OfType<ScriptPolicyError>().Single();
            Equals(alice.ScriptPubKey, script.ScriptPubKey);
            Equals(3, script.InputIndex);

            NotEnoughFundsPolicyError fees = errors.OfType<NotEnoughFundsPolicyError>().Single();
            Assert.Equal(fees.Missing, Money.Coins(0.7m));

            spending.Inputs.Add(new TxIn(new OutPoint(funding, 3))); //Coins not found
            builder.Verify(spending, Money.Coins(1.0m), out errors);
            CoinNotFoundPolicyError coin = errors.OfType<CoinNotFoundPolicyError>().Single();
            Assert.Equal(4UL, coin.InputIndex);
            Assert.Equal(3UL, coin.OutPoint.N);
        }

        //[Fact]
        //[Trait("UnitTest", "UnitTest")]
        private void CanCheckSegwitSig()
        {
            Transaction tx = this.stratisMain.CreateTransaction("010000000001015d896079097272b13ed9cb22acfabeca9ce83f586d98cc15a08ea2f9c558013b0300000000ffffffff01605af40500000000160014a8cbb5eca9af499cecaa08457690ab367f23d95b0247304402200b6baba4287f3321ae4ec6ba66420d9a48c3f3bc331603e7dca6b12ca75cce6102207fa582041b025605c0474b99a2d3ab5080d6ea14ae3a50b7de92596abf40fb4b012102cdfc0f4701e0c8db3a0913de5f635d0ea76663a8f80925567358d558603fae3500000000");
            CanCheckSegwitSigCore(this.stratisMain, tx, 0, Money.Coins(1.0m));

            Transaction toCheck = this.stratisMain.CreateTransaction("01000000000103b019e2344634c5b34aeb867f2cd8b09dbbd95b5bf8c5d56d58be1dd9077f9d3a00000000da0047304402201b2be1016abd4df4ca699e0430b97bc8dcd4c1c90b6a6ee382be75f42956566402205ab38fddace15ba4b2c4dbacc6793bb1f35a371aa8386f1348bd65dfeda9657201483045022100db1dbea1a5d05ff7daf6d106931ab701a29d2dddd8cd7781e9eb7fefd31139790220319eb8a238e6c635ebe2960f5960eeb96371f5a38503cf41aa89a33807c8b6a50147522102a96e9843b846b8cc3277ea54638f1454378219854ef89c81a8a4e9217f1f3ca02103d5feb2e2f2fa1403ede18aaac7631dd2c9a893953a9ab338e7d9fa749d91f03b52aeffffffffb019e2344634c5b34aeb867f2cd8b09dbbd95b5bf8c5d56d58be1dd9077f9d3a01000000db00483045022100aec68f5760337efdf425007387f094df284a576e824492597b0d046e038034100220434cb22f056e97cd823a13751c482a9f2d3fb956abcfa69db4dcd2679379070101483045022100c7ce0a9617cbcaa9308758092d336b228f67d358ad25a786711a87a29e2f72d102203d608bf6a4416e9493a5d89552633da300e9a237811e9affea3cda3320a3257c0147522102c4bd91a554815c73814848b311051c43ad6a75810269e1ff0eb9c13d828fc6fb21031035e69a48e04bc4d6315590620f784ab79d8369d122bd45ad7e77c81ac1cb1c52aeffffffffbcf750fad5ddd1909d8b3e2edda94f7ae3c866952932823763291b9467e3b9580000000023220020e0be53749d09a8e2d3843633cf11133e51e73944334d11a147f1ae53f1c3dfe5ffffffff019cbaf0080000000017a9148d52e4999751ec43c07eb371119f8c45047d26dc870000040047304402205bdc03fac6c3be92309e4fdd1572147ca56210dbb4413539874a4e3b0670ac0b02206422cd069e6078bcdc8f698ff77aed65566b6fa1ff028cc322d14d036d2c192401473044022022fa0bda2e8e21716b9d74499665e4f31cbcf2bf49d0b535188e7e196e8e90d8022076ad55655fbd54637c0cf5bbd7f07905446e23a621f82a940cb07677dab2f8fe0147522102d01cf4abc1b6c22cc0e0e43e5277f1a7fb544eca52244cd4cb88bef5943c5563210284a2ffb3e6b6ac0ac9444b0ecd9856f79b53bbd3100894ec6dc80e6e956edbeb52ae00000000");

            ScriptError error;
            Assert.True(toCheck.Inputs.AsIndexedInputs().Skip(0).First().VerifyScript(this.stratisMain, new Script("OP_HASH160 442afa4f034468652c571202da0bf277cb729def OP_EQUAL"), Money.Satoshis(100000), ScriptVerify.Mandatory, out error));
        }

        private static void CanCheckSegwitSigCore(Network network, Transaction tx, int input, Money amount, string scriptCodeHex = null)
        {
            Script scriptCode = null;
            if (scriptCodeHex == null)
            {
                PayToWitPubkeyHashScriptSigParameters param1 = PayToWitPubKeyHashTemplate.Instance.ExtractWitScriptParameters(network, tx.Inputs[input].WitScript);
                Assert.NotNull(param1);
                WitKeyId param2 = PayToWitPubKeyHashTemplate.Instance.ExtractScriptPubKeyParameters(network, param1.PublicKey.GetSegwitAddress(KnownNetworks.Main).Hash.ScriptPubKey);
                Assert.Equal(param1.PublicKey.WitHash, param2);
                scriptCode = param1.ScriptPubKey;
            }
            else
            {
                scriptCode = new Script(Encoders.Hex.DecodeData(scriptCodeHex));
            }

            ScriptError err;
            bool r = Script.VerifyScript(network, scriptCode, tx, 0, amount, out err);
            Assert.True(r);
        }

        [Fact]
        [Trait("UnitTest", "UnitTest")]
        public void CanParseWitTransaction()
        {
            string hex = "01000000ec7b1a580001015d896079097272b13ed9cb22acfabeca9ce83f586d98cc15a08ea2f9c558013b0300000000ffffffff01605af40500000000160014a8cbb5eca9af499cecaa08457690ab367f23d95b0247304402200b6baba4287f3321ae4ec6ba66420d9a48c3f3bc331603e7dca6b12ca75cce6102207fa582041b025605c0474b99a2d3ab5080d6ea14ae3a50b7de92596abf40fb4b012102cdfc0f4701e0c8db3a0913de5f635d0ea76663a8f80925567358d558603fae3500000000";
            Transaction tx = this.stratisMain.CreateTransaction(hex);
            byte[] bytes = tx.ToBytes();
            Assert.Equal(Encoders.Hex.EncodeData(bytes), hex);

            Assert.Equal("0d66186b23359c2ea9e4f87f0d5784c23025be8f077c4c87a34454c115afeaac", tx.GetHash().ToString());
            Assert.Equal("fee5cfa83e2fe1e516788963b00412667d70c1667609fa73f3bfe9dc6254689d", tx.GetWitHash().ToString());

            Transaction noWit = tx.WithOptions(TransactionOptions.None, this.consensusFactory);
            Assert.True(noWit.GetSerializedSize() < tx.GetSerializedSize());

            tx = this.stratisMain.CreateTransaction("01000000ec7b1a580001015d896079097272b13ed9cb22acfabeca9ce83f586d98cc15a08ea2f9c558013b0200000000ffffffff01605af40500000000160014a8cbb5eca9af499cecaa08457690ab367f23d95b02483045022100d3edd272c4ff247c36a1af34a2394859ece319f61ee85f759b94ec0ecd61912402206dbdc7c6ca8f7279405464d2d935b5e171dfd76656872f76399dbf333c0ac3a001fd08020000000000000000000000000000000000000000000000000000000000000000000000000000000000000000000000000000000000000000000000000000000000000000000000000000000000000000000000000000000000000000000000000000000000000000000000000000000000000000000000000000000000000000000000000000000000000000000000000000000000000000000000000000000000000000000000000000000000000000000000000000000000000000000000000000000000000000000000000000000000000000000000000000000000000000000000000000000000000000000000000000000000000000000000000000000000000000000000000000000000000000000000000000000000000000000000000000000000000000000000000000000000000000000000000000000000000000000000000000000000000000000000000000000000000000000000000000000000000000000000000000000000000000000000000000000000000000000000000000000000000000000000000000000000000000000000000000000000000000000000000000000000000000000000000000000000000000000000000000000000000000000000000000000000000000000000000000000000000000000000000000000000000000000000000000000000000000000000000000000000000000000000000000000100000000");

            ScriptError error;
            Assert.False(tx.Inputs.AsIndexedInputs().First().VerifyScript(this.stratisMain, new Script("0 b7854eb547106248b136ca2bf48d8df2f1167588"), out error));
            Assert.Equal(ScriptError.EqualVerify, error);
        }

        //[Fact]
        //[Trait("UnitTest", "UnitTest")]
        private void Bip143Test()
        {
            // this test is disable dor now as it is part of SegWit
            Transaction tx = this.stratisMain.CreateTransaction("0100000002fff7f7881a8099afa6940d42d1e7f6362bec38171ea3edf433541db4e4ad969f0000000000eeffffffef51e1b804cc89d182d279655c3aa89e815b1b309fe287d9b2b55d57b90ec68a0100000000ffffffff02202cb206000000001976a9148280b37df378db99f66f85c95a783a76ac7a6d5988ac9093510d000000001976a9143bde42dbee7e4dbe6a21b2d50ce2f0167faa815988ac11000000");
            uint256 h = Script.SignatureHash(this.stratisMain, new Script(Encoders.Hex.DecodeData("76a9141d0f172a0ecb48aee1be1f2687d2963ae33f71a188ac")), tx, 1, SigHash.All, Money.Satoshis(0x23c34600L), HashVersion.Witness);
            Assert.Equal(new uint256(Encoders.Hex.DecodeData("c37af31116d1b27caf68aae9e3ac82f1477929014d5b917657d0eb49478cb670"), true), h);
        }
        [Fact]
        [Trait("UnitTest", "UnitTest")]
        public void WitnessHasPushSizeLimit()
        {
            var bob = new Key();
            Transaction tx = this.stratisMain.CreateTransaction();
            tx.Outputs.Add(new TxOut(Money.Coins(1.0m), bob.PubKey.ScriptPubKey.WitHash));
            var coin = new ScriptCoin(tx.Outputs.AsCoins().First(), bob.PubKey.ScriptPubKey);

            Transaction spending = this.stratisMain.CreateTransaction();
            spending.AddInput(tx, 0);
            spending.Sign(this.stratisMain, bob, coin);
            ScriptError error;
            Assert.True(spending.Inputs.AsIndexedInputs().First().VerifyScript(this.stratisMain, coin, out error));
            spending.Inputs[0].WitScript = new WitScript(new[] { new byte[521] }.Concat(spending.Inputs[0].WitScript.Pushes).ToArray());
            Assert.False(spending.Inputs.AsIndexedInputs().First().VerifyScript(this.stratisMain, coin, out error));
            Assert.Equal(ScriptError.PushSize, error);
        }

        [Fact]
        [Trait("UnitTest", "UnitTest")]
        //http://brainwallet.org/#tx
        public void CanParseTransaction()
        {
            TestCase[] tests = TestCase.read_json(TestDataLocations.GetFileFromDataPosFolder("can_parse_transaction.json"));

            foreach (dynamic test in tests.Select(t => t.GetDynamic(0)))
            {
                string raw = test.Raw;
                Transaction tx = this.stratisMain.CreateTransaction(raw);
                Assert.Equal((int)test.JSON.vin_sz, tx.Inputs.Count);
                Assert.Equal((int)test.JSON.vout_sz, tx.Outputs.Count);
                Assert.Equal((uint)test.JSON.lock_time, (uint)tx.LockTime);

                for (int i = 0; i < tx.Inputs.Count; i++)
                {
                    TxIn actualVIn = tx.Inputs[i];
                    dynamic expectedVIn = test.JSON.@in[i];
                    Assert.Equal(uint256.Parse((string)expectedVIn.prev_out.hash), actualVIn.PrevOut.Hash);
                    Assert.Equal((uint)expectedVIn.prev_out.n, actualVIn.PrevOut.N);
                    if (expectedVIn.sequence != null)
                        Assert.Equal((uint)expectedVIn.sequence, (uint)actualVIn.Sequence);
                    Assert.Equal((string)expectedVIn.scriptSig, actualVIn.ScriptSig.ToString());
                    //Can parse the string
                    Assert.Equal((string)expectedVIn.scriptSig, (string)expectedVIn.scriptSig.ToString());
                }

                for (int i = 0; i < tx.Outputs.Count; i++)
                {
                    TxOut actualVOut = tx.Outputs[i];
                    dynamic expectedVOut = test.JSON.@out[i];
                    Assert.Equal((string)expectedVOut.scriptPubKey, actualVOut.ScriptPubKey.ToString());
                    Assert.Equal(Money.Parse((string)expectedVOut.value), actualVOut.Value);
                }
                string hash = (string)test.JSON.hash;
                var expectedHash = new uint256(Encoders.Hex.DecodeData(hash), false);
                Assert.Equal(expectedHash, tx.GetHash());
            }
        }

        //[Fact]
        //http://bitcoin.stackexchange.com/questions/25814/ecdsa-signature-and-the-z-value
        //http://www.nilsschneider.net/2013/01/28/recovering-bitcoin-private-keys.html
        private void PlayingWithSignatures()
        {
            var script1 = new Script("30440220d47ce4c025c35ec440bc81d99834a624875161a26bf56ef7fdc0f5d52f843ad1022044e1ff2dfd8102cf7a47c21d5c9fd5701610d04953c6836596b4fe9dd2f53e3e01 04dbd0c61532279cf72981c3584fc32216e0127699635c2789f549e0730c059b81ae133016a69c21e23f1859a95f06d52b7bf149a8f2fe4e8535c8a829b449c5ff");

            var script2 = new Script("30440220d47ce4c025c35ec440bc81d99834a624875161a26bf56ef7fdc0f5d52f843ad102209a5f1c75e461d7ceb1cf3cab9013eb2dc85b6d0da8c3c6e27e3a5a5b3faa5bab01 04dbd0c61532279cf72981c3584fc32216e0127699635c2789f549e0730c059b81ae133016a69c21e23f1859a95f06d52b7bf149a8f2fe4e8535c8a829b449c5ff");

            ECDSASignature sig1 = (PayToPubkeyHashTemplate.Instance.ExtractScriptSigParameters(this.stratisMain, script1).TransactionSignature.Signature);
            ECDSASignature sig2 = (PayToPubkeyHashTemplate.Instance.ExtractScriptSigParameters(this.stratisMain, script2).TransactionSignature.Signature);

            BigInteger n = ECKey.CURVE.N;
            var z1 = new BigInteger(1, Encoders.Hex.DecodeData("c0e2d0a89a348de88fda08211c70d1d7e52ccef2eb9459911bf977d587784c6e"));
            var z2 = new BigInteger(1, Encoders.Hex.DecodeData("17b0f41c8c337ac1e18c98759e83a8cccbc368dd9d89e5f03cb633c265fd0ddc"));

            BigInteger z = z1.Subtract(z2);
            BigInteger s = sig1.S.Subtract(sig2.S);
            BigInteger n2 = BigInteger.Two.Pow(256).Subtract(new BigInteger("432420386565659656852420866394968145599"));

            var expected = new Key(Encoders.Hex.DecodeData("c477f9f65c22cce20657faa5b2d1d8122336f851a508a1ed04e479c34985bf96"), fCompressedIn: false);

            var expectedBigInt = new BigInteger(1, Encoders.Hex.DecodeData("c477f9f65c22cce20657faa5b2d1d8122336f851a508a1ed04e479c34985bf96"));
            BigInteger priv = (z1.Multiply(sig2.S).Subtract(z2.Multiply(sig1.S)).Mod(n)).Divide(sig1.R.Multiply(sig1.S.Subtract(sig2.S)).Mod(n));
            Assert.Equal(expectedBigInt.ToString(), priv.ToString());

        }

        protected virtual BigInteger CalculateE(BigInteger n, byte[] message)
        {
            int messageBitLength = message.Length * 8;
            var trunc = new BigInteger(1, message);

            if (n.BitLength < messageBitLength)
            {
                trunc = trunc.ShiftRight(messageBitLength - n.BitLength);
            }

            return trunc;
        }

        private ECDSASignature ToPositive(ECDSASignature sig)
        {
            return new ECDSASignature(new BigInteger(1, sig.R.ToByteArray()), new BigInteger(1, sig.S.ToByteArray()));
        }

        public enum HashModification
        {
            NoModification,
            Modification,
            Invalid
        }

        private class Combinaison
        {
            public SigHash SigHash
            {
                get;
                set;
            }
            public bool Segwit
            {
                get;
                set;
            }
        }

        private IEnumerable<Combinaison> GetCombinaisons()
        {
            foreach (SigHash sighash in new[] { SigHash.All, SigHash.Single, SigHash.None })
            {
                foreach (bool anyoneCanPay in new[] { false, true })
                {
                    foreach (bool segwit in new[] { false, true })
                    {
                        yield return new Combinaison()
                        {
                            SigHash = anyoneCanPay ? sighash | SigHash.AnyoneCanPay : sighash,
                            Segwit = segwit
                        };
                    }
                }
            }
        }

        [Fact]
        [Trait("UnitTest", "UnitTest")]
        public void CanCacheHashes()
        {
            Transaction tx = this.stratisMain.CreateTransaction();
            uint256 original = tx.GetHash();
            tx.Version = 4;
            Assert.True(tx.GetHash() != original);

            tx.CacheHashes();
            original = tx.GetHash();
            tx.Version = 5;
            Assert.True(tx.GetHash() == original);
        }

        [Fact]
        [Trait("UnitTest", "UnitTest")]
        public void CheckScriptCoinIsCoherent()
        {
            var key = new Key();
            Coin c = RandomCoin(Money.Zero, key.PubKey.ScriptPubKey.Hash);

            //P2SH
            var scriptCoin = new ScriptCoin(c, key.PubKey.ScriptPubKey);
            Assert.True(scriptCoin.RedeemType == RedeemType.P2SH);
            Assert.True(scriptCoin.IsP2SH);
            Assert.True(scriptCoin.GetHashVersion(this.stratisMain) == HashVersion.Original);

            //P2SH(P2WPKH)
            c.ScriptPubKey = key.PubKey.WitHash.ScriptPubKey.Hash.ScriptPubKey;
            scriptCoin = new ScriptCoin(c, key.PubKey.WitHash.ScriptPubKey);
            Assert.True(scriptCoin.RedeemType == RedeemType.P2SH);
            Assert.True(scriptCoin.IsP2SH);
            Assert.True(scriptCoin.GetHashVersion(this.stratisMain) == HashVersion.Witness);

            //P2WSH
            c.ScriptPubKey = key.PubKey.ScriptPubKey.WitHash.ScriptPubKey;
            scriptCoin = new ScriptCoin(c, key.PubKey.ScriptPubKey);
            Assert.True(scriptCoin.RedeemType == RedeemType.WitnessV0);
            Assert.True(!scriptCoin.IsP2SH);
            Assert.True(scriptCoin.GetHashVersion(this.stratisMain) == HashVersion.Witness);

            //P2SH(P2WSH)
            c.ScriptPubKey = key.PubKey.ScriptPubKey.WitHash.ScriptPubKey.Hash.ScriptPubKey;
            scriptCoin = new ScriptCoin(c, key.PubKey.ScriptPubKey);
            Assert.True(scriptCoin.RedeemType == RedeemType.WitnessV0);
            Assert.True(scriptCoin.IsP2SH);
            Assert.True(scriptCoin.GetHashVersion(this.stratisMain) == HashVersion.Witness);


            Assert.Throws<ArgumentException>(() => ScriptCoin.Create(this.stratisMain, c, key.PubKey.ScriptPubKey.WitHash.ScriptPubKey));
        }

        [Fact]
        [Trait("UnitTest", "UnitTest")]
        public void CheckWitnessSize()
        {
            var scriptPubKey = new Script(OpcodeType.OP_DROP, OpcodeType.OP_TRUE);
            ICoin coin1 = new Coin(
                                new uint256("0000000000000000000000000000000000000000000000000000000000000100"), 0,
                                Money.Satoshis(1000), scriptPubKey.WitHash.ScriptPubKey);
            coin1 = new ScriptCoin(coin1, scriptPubKey);
            Transaction tx = this.stratisMain.CreateTransaction();
            tx.Inputs.Add(new TxIn(coin1.Outpoint));
            tx.Inputs[0].ScriptSig = tx.Inputs[0].ScriptSig + Op.GetPushOp(new byte[520]);
            tx.Inputs[0].ScriptSig = tx.Inputs[0].ScriptSig + Op.GetPushOp(scriptPubKey.ToBytes());
            tx.Inputs[0].WitScript = tx.Inputs[0].ScriptSig;
            tx.Inputs[0].ScriptSig = Script.Empty;
            tx.Outputs.Add(new TxOut(Money.Zero, new Script(OpcodeType.OP_TRUE)));
            ScriptError error;
            Assert.True(tx.Inputs.AsIndexedInputs().First().VerifyScript(this.stratisMain, coin1, ScriptVerify.Standard, out error));

            tx = this.stratisMain.CreateTransaction();
            tx.Inputs.Add(new TxIn(coin1.Outpoint));
            tx.Inputs[0].ScriptSig = tx.Inputs[0].ScriptSig + Op.GetPushOp(new byte[521]);
            tx.Inputs[0].ScriptSig = tx.Inputs[0].ScriptSig + Op.GetPushOp(scriptPubKey.ToBytes());
            tx.Inputs[0].WitScript = tx.Inputs[0].ScriptSig;
            tx.Inputs[0].ScriptSig = Script.Empty;
            tx.Outputs.Add(new TxOut(Money.Zero, new Script(OpcodeType.OP_TRUE)));
            Assert.False(tx.Inputs.AsIndexedInputs().First().VerifyScript(this.stratisMain, coin1, ScriptVerify.Standard, out error));
            Assert.True(error == ScriptError.PushSize);
        }


        [Fact]
        [Trait("UnitTest", "UnitTest")]
        public void TestSigHashes()
        {
            var secret = new BitcoinSecret("L5AQtV2HDm4xGsseLokK2VAT2EtYKcTm3c7HwqnJBFt9LdaQULsM", KnownNetworks.Main);
            Key key = secret.PrivateKey;
            var output = new StringBuilder();
            foreach (bool segwit in new[] { false, true })
            {
                foreach (SigHash flag in new[] { SigHash.Single, SigHash.None, SigHash.All })
                {
                    foreach (bool anyoneCanPay in new[] { true, false })
                    {
                        var invalidChanges = new List<string>();
                        SigHash actualFlag = anyoneCanPay ? flag | SigHash.AnyoneCanPay : flag;
                        var signatures = new List<TransactionSignature>();
                        var transactions = new List<Transaction>();
                        foreach (HashModification modification in new[] { HashModification.NoModification, HashModification.Modification, HashModification.Invalid })
                        {
                            var knownCoins = new List<Coin>();

                            var coin1 = new Coin(
                                new uint256("0000000000000000000000000000000000000000000000000000000000000100"), 0,
                                Money.Satoshis(1000), new Script(OpcodeType.OP_TRUE));
                            var signedCoin = new Coin(
                                new uint256("0000000000000000000000000000000000000000000000000000000000000100"), 1,
                                Money.Satoshis(2000), segwit ? key.PubKey.WitHash.ScriptPubKey : key.PubKey.Hash.ScriptPubKey);
                            var coin2 = new Coin(
                                new uint256("0000000000000000000000000000000000000000000000000000000000000100"), 2,
                                Money.Satoshis(3000), new Script(OpcodeType.OP_TRUE));
                            knownCoins.AddRange(new[] { coin1, signedCoin, coin2 });
                            var coin4 = new Coin(
                                new uint256("0000000000000000000000000000000000000000000000000000000000000100"), 3,
                                Money.Satoshis(4000), new Script(OpcodeType.OP_TRUE));

                            Transaction txx = this.stratisMain.CreateTransaction();
                            if (anyoneCanPay && modification == HashModification.Modification)
                            {
                                if (flag != SigHash.Single)
                                {
                                    txx.Inputs.Add(new TxIn(coin2.Outpoint));
                                    txx.Inputs.Add(new TxIn(coin1.Outpoint));
                                    txx.Inputs.Add(new TxIn(signedCoin.Outpoint));
                                }
                                else
                                {
                                    txx.Inputs.Add(new TxIn(coin2.Outpoint));
                                    txx.Inputs.Add(new TxIn(signedCoin.Outpoint));
                                    txx.Inputs.Add(new TxIn(coin1.Outpoint));
                                }
                                txx.Inputs.Add(new TxIn(coin4.Outpoint));
                                knownCoins.Add(coin4);
                            }
                            else if (!anyoneCanPay && modification == HashModification.Invalid)
                            {
                                txx.Inputs.Add(new TxIn(coin1.Outpoint));
                                txx.Inputs.Add(new TxIn(signedCoin.Outpoint));
                                txx.Inputs.Add(new TxIn(coin4.Outpoint));
                                knownCoins.Remove(coin2);
                                knownCoins.Add(coin4);
                                invalidChanges.Add("third input replaced");
                            }
                            else
                            {
                                txx.Inputs.Add(new TxIn(coin1.Outpoint));
                                txx.Inputs.Add(new TxIn(signedCoin.Outpoint));
                                txx.Inputs.Add(new TxIn(coin2.Outpoint));
                            }

                            if (flag == SigHash.All)
                            {
                                txx.Outputs.Add(new TxOut(coin1.Amount, new Script(OpcodeType.OP_TRUE)));
                                txx.Outputs.Add(new TxOut(signedCoin.Amount, new Script(OpcodeType.OP_TRUE)));
                                txx.Outputs.Add(new TxOut(coin2.Amount, new Script(OpcodeType.OP_TRUE)));
                                if (modification == HashModification.Invalid)
                                {
                                    txx.Outputs[2].Value = coin2.Amount - Money.Satoshis(100);
                                    invalidChanges.Add("third output value changed");
                                }
                            }
                            else if (flag == SigHash.None)
                            {
                                if (modification == HashModification.Modification)
                                {
                                    Money bump = Money.Satoshis(50);
                                    txx.Outputs.Add(new TxOut(coin1.Amount - bump, new Script(OpcodeType.OP_TRUE)));
                                    txx.Outputs.Add(new TxOut(signedCoin.Amount - bump, new Script(OpcodeType.OP_TRUE)));
                                    txx.Outputs.Add(new TxOut(coin2.Amount - bump, new Script(OpcodeType.OP_FALSE)));
                                    txx.Outputs.Add(new TxOut(3 * bump, new Script(OpcodeType.OP_TRUE)));
                                }
                                else if (modification == HashModification.NoModification)
                                {
                                    txx.Outputs.Add(new TxOut(coin1.Amount, new Script(OpcodeType.OP_TRUE)));
                                    txx.Outputs.Add(new TxOut(signedCoin.Amount, new Script(OpcodeType.OP_TRUE)));
                                    txx.Outputs.Add(new TxOut(coin2.Amount, new Script(OpcodeType.OP_TRUE)));
                                }
                                else if (modification == HashModification.Invalid)
                                {
                                    TxIn input = txx.Inputs.FirstOrDefault(i => i.PrevOut == signedCoin.Outpoint);
                                    input.Sequence = 1;
                                    invalidChanges.Add("input sequence changed");
                                }
                            }
                            else if (flag == SigHash.Single)
                            {
                                int index = txx.Inputs.Select((txin, i) => txin.PrevOut == signedCoin.Outpoint ? i : -1).Where(ii => ii != -1).FirstOrDefault();
                                foreach (Coin coin in knownCoins)
                                {
                                    txx.Outputs.Add(new TxOut(coin.Amount, new Script(OpcodeType.OP_TRUE)));
                                }

                                if (modification == HashModification.Modification)
                                {
                                    TxOut signed = txx.Outputs[index];
                                    TxOut[] outputs = txx.Outputs.ToArray();
                                    Utils.Shuffle(outputs, 50);
                                    int newIndex = Array.IndexOf(outputs, signed);
                                    if (newIndex == index)
                                        throw new InvalidOperationException();
                                    TxOut temp = outputs[index];
                                    outputs[index] = signed;
                                    outputs[newIndex] = temp;
                                    txx.Outputs.Clear();
                                    txx.Outputs.AddRange(outputs);
                                    Money bumps = Money.Zero;
                                    for (int i = 0; i < txx.Outputs.Count; i++)
                                    {
                                        if (i != index)
                                        {
                                            Money bump = Money.Satoshis(100);
                                            bumps += bump;
                                            txx.Outputs[i].Value -= bump;
                                        }
                                    }
                                    txx.Outputs.Add(new TxOut(bumps, new Script(OpcodeType.OP_TRUE)));
                                }
                                else if (modification == HashModification.Invalid)
                                {
                                    txx.Outputs[index].Value -= Money.Satoshis(100);
                                    invalidChanges.Add("same index output value changed");
                                }
                            }

                            if (anyoneCanPay & modification == HashModification.Modification)
                            {
                                foreach (Coin coin in knownCoins)
                                {
                                    if (coin != signedCoin)
                                        coin.Amount += Money.Satoshis(100);
                                }
                            }

                            var builder = new TransactionBuilder(this.stratisMain);
                            builder.SetTransactionPolicy(new StandardTransactionPolicy(this.stratisMain)
                            {
                                CheckFee = false,
                                CheckScriptPubKey = false,
                                MinRelayTxFee = null
                            });
                            builder.StandardTransactionPolicy.ScriptVerify &= ~ScriptVerify.NullFail;
                            builder.AddKeys(secret);
                            builder.AddCoins(knownCoins);
                            if (txx.Outputs.Count == 0)
                                txx.Outputs.Add(new TxOut(coin1.Amount, new Script(OpcodeType.OP_TRUE)));
                            Transaction result = builder.SignTransaction(txx, actualFlag);
                            Assert.True(builder.Verify(result));

                            if (flag == SigHash.None)
                            {
                                Transaction clone = this.stratisMain.CreateTransaction(result.ToBytes());
                                foreach (TxIn input in clone.Inputs)
                                {
                                    if (input.PrevOut != signedCoin.Outpoint)
                                        input.Sequence = 2;
                                }
                                Assert.True(builder.Verify(clone));
                                TxIn signedClone = clone.Inputs.FirstOrDefault(ii => ii.PrevOut == signedCoin.Outpoint);
                                signedClone.Sequence = 2;
                                Assert.False(builder.Verify(clone));
                            }

                            TxIn signedInput = result.Inputs.FirstOrDefault(txin => txin.PrevOut == signedCoin.Outpoint);
                            TransactionSignature sig = PayToPubkeyHashTemplate.Instance.ExtractScriptSigParameters(this.stratisMain, signedInput.WitScript == WitScript.Empty ? signedInput.ScriptSig : signedInput.WitScript.ToScript()).TransactionSignature;
                            if (modification != HashModification.Invalid)
                            {
                                signatures.Add(sig);
                                if (actualFlag != SigHash.All)
                                    Assert.True(transactions.All(s => s.GetHash() != result.GetHash()));
                                transactions.Add(result);
                                Assert.True(signatures.All(s => s.ToBytes().SequenceEqual(sig.ToBytes())));
                            }
                            else
                            {
                                Assert.Contains(signatures, s => !s.ToBytes().SequenceEqual(sig.ToBytes()));
                                TransactionSignature noModifSignature = signatures[0];
                                Script replacement = PayToPubkeyHashTemplate.Instance.GenerateScriptSig(noModifSignature, secret.PubKey);
                                if (signedInput.WitScript != WitScript.Empty)
                                {
                                    signedInput.WitScript = replacement;
                                }
                                else
                                {
                                    signedInput.ScriptSig = replacement;
                                }
                                TransactionPolicyError[] errors;
                                Assert.False(builder.Verify(result, out errors));
                                Assert.Single(errors);
                                var scriptError = (ScriptPolicyError)errors[0];
                                Assert.True(scriptError.ScriptError == ScriptError.EvalFalse);
                            }

                            if (segwit && actualFlag != SigHash.All && modification == HashModification.Invalid)
                            {
                                output.Append("[\"Witness with SigHash " + ToString(anyoneCanPay, flag));
                                if (transactions.Count == 2 && modification != HashModification.Invalid)
                                {
                                    output.Append(" (same signature as previous)");
                                }
                                else if (transactions.Count == 2 && modification == HashModification.Invalid)
                                {
                                    string changes = String.Join(", ", invalidChanges);
                                    output.Append(" (" + changes + ")");
                                }

                                output.Append("\"],");
                                output.AppendLine();
                                WriteTest(output, knownCoins, result);
                            }
                        }
                    }
                }
            }
        }

        private static void WriteTest(StringBuilder output, List<Coin> knownCoins, Transaction result)
        {
            output.Append("[[");

            var coinParts = new List<string>();
            var parts = new List<string>();
            foreach (Coin coin in knownCoins)
            {
                var coinOutput = new StringBuilder();
                coinOutput.Append("[\"");
                coinOutput.Append(coin.Outpoint.Hash);
                coinOutput.Append("\", ");
                coinOutput.Append(coin.Outpoint.N);
                coinOutput.Append(", \"");
                string script = coin.ScriptPubKey.ToString();
                string[] words = script.Split(' ');
                var scriptParts = new List<string>();
                foreach (string word in words)
                {
                    var scriptOutput = new StringBuilder();
                    if (word.StartsWith("OP_"))
                        scriptOutput.Append(word.Substring(3, word.Length - 3));
                    else if (word == "0")
                        scriptOutput.Append("0x00");
                    else if (word == "1")
                        scriptOutput.Append("0x51");
                    else if (word == "16")
                        scriptOutput.Append("0x60");
                    else
                    {
                        int size = word.Length / 2;
                        scriptOutput.Append("0x" + size.ToString("x2"));
                        scriptOutput.Append(" ");
                        scriptOutput.Append("0x" + word);
                    }
                    scriptParts.Add(scriptOutput.ToString());
                }
                coinOutput.Append(String.Join(" ", scriptParts));
                coinOutput.Append("\", ");
                coinOutput.Append(coin.Amount.Satoshi);
                coinOutput.Append("]");
                coinParts.Add(coinOutput.ToString());
            }
            output.Append(String.Join(",\n", coinParts));
            output.Append("],\n\"");
            output.Append(result.ToHex());
            output.Append("\", \"P2SH,WITNESS\"],\n\n");
        }

        private string ToString(bool anyoneCanPay, SigHash flag)
        {
            if (anyoneCanPay)
            {
                return flag.ToString() + "|AnyoneCanPay";
            }
            else
                return flag.ToString();
        }

        //[Fact]
        //[Trait("Core", "Core")]
        private void tx_valid()
        {
            // test is disabled for now
            // todo: get test data for the stratis blockchain

            // Read tests from test/data/tx_valid.json
            // Format is an array of arrays
            // Inner arrays are either [ "comment" ]
            // or [[[prevout hash, prevout index, prevout scriptPubKey], [input 2], ...],"], serializedTransaction, enforceP2SH
            // ... where all scripts are stringified scripts.
            TestCase[] tests = TestCase.read_json(TestDataLocations.GetFileFromDataPosFolder("tx_valid.json"));
            foreach (TestCase test in tests)
            {
                string strTest = test.ToString();
                //Skip comments
                if (!(test[0] is JArray))
                    continue;
                var inputs = (JArray)test[0];
                if (test.Count != 3 || !(test[1] is string) || !(test[2] is string))
                {
                    Assert.False(true, "Bad test: " + strTest);
                    continue;
                }

                var mapprevOutScriptPubKeys = new Dictionary<OutPoint, Script>();
                var mapprevOutScriptPubKeysAmount = new Dictionary<OutPoint, Money>();
                foreach (JToken vinput in inputs)
                {
                    var outpoint = new OutPoint(uint256.Parse(vinput[0].ToString()), int.Parse(vinput[1].ToString()));
                    mapprevOutScriptPubKeys[outpoint] = Script_Tests.ParseScript(vinput[2].ToString());
                    if (vinput.Count() >= 4)
                        mapprevOutScriptPubKeysAmount[outpoint] = Money.Satoshis(vinput[3].Value<long>());
                }

                Transaction tx = this.stratisMain.CreateTransaction((string)test[1]);


                for (int i = 0; i < tx.Inputs.Count; i++)
                {
                    if (!mapprevOutScriptPubKeys.ContainsKey(tx.Inputs[i].PrevOut))
                    {
                        Assert.False(true, "Bad test: " + strTest);
                        continue;
                    }

                    bool valid = Script.VerifyScript(this.stratisMain,
                        mapprevOutScriptPubKeys[tx.Inputs[i].PrevOut],
                        tx,
                        i,
                        mapprevOutScriptPubKeysAmount.TryGet(tx.Inputs[i].PrevOut),
                        ParseFlags(test[2].ToString())
                        , 0);
                    Assert.True(valid, strTest + " failed");
                    Assert.True(tx.Check() == TransactionCheckResult.Success);
                }
            }
        }

        private ScriptVerify ParseFlags(string strFlags)
        {
            ScriptVerify flags = 0;
            string[] words = strFlags.Split(',');


            // Note how NOCACHE is not included as it is a runtime-only flag.
            var mapFlagNames = new Dictionary<string, ScriptVerify>();
            if (mapFlagNames.Count == 0)
            {
                mapFlagNames["NONE"] = ScriptVerify.None;
                mapFlagNames["P2SH"] = ScriptVerify.P2SH;
                mapFlagNames["STRICTENC"] = ScriptVerify.StrictEnc;
                mapFlagNames["LOW_S"] = ScriptVerify.LowS;
                mapFlagNames["NULLDUMMY"] = ScriptVerify.NullDummy;
                mapFlagNames["CHECKLOCKTIMEVERIFY"] = ScriptVerify.CheckLockTimeVerify;
                mapFlagNames["CHECKSEQUENCEVERIFY"] = ScriptVerify.CheckSequenceVerify;
                mapFlagNames["DERSIG"] = ScriptVerify.DerSig;
                mapFlagNames["WITNESS"] = ScriptVerify.Witness;
                mapFlagNames["DISCOURAGE_UPGRADABLE_WITNESS_PROGRAM"] = ScriptVerify.DiscourageUpgradableWitnessProgram;
            }

            foreach (string word in words)
            {
                if (!mapFlagNames.ContainsKey(word))
                    Assert.False(true, "Bad test: unknown verification flag '" + word + "'");
                flags |= mapFlagNames[word];
            }

            return flags;
        }

        [Fact]
        [Trait("UnitTest", "UnitTest")]
        public void SequenceStructParsedCorrectly()
        {
            Assert.True(new Sequence() == 0xFFFFFFFFU);
            Assert.False(new Sequence().IsRelativeLock);
            Assert.False(new Sequence().IsRBF);

            Assert.True(new Sequence(1) == 1U);
            Assert.True(new Sequence(1).IsRelativeLock);
            Assert.True(new Sequence(1).IsRBF);
            Assert.True(new Sequence(1).LockType == SequenceLockType.Height);
            Assert.True(new Sequence(1) == 1U);
            Assert.True(new Sequence(1).LockHeight == 1);
            Assert.Throws<InvalidOperationException>(() => new Sequence(1).LockPeriod);

            Assert.True(new Sequence(0xFFFF).LockHeight == 0xFFFF);
            Assert.Throws<ArgumentOutOfRangeException>(() => new Sequence(0xFFFF + 1));
            Assert.Throws<ArgumentOutOfRangeException>(() => new Sequence(-1));

            TimeSpan time = TimeSpan.FromSeconds(512 * 0xFF);
            Assert.True(new Sequence(time) == (uint)(0xFF | 1 << 22));
            Assert.True(new Sequence(time).IsRelativeLock);
            Assert.True(new Sequence(time).IsRBF);
            Assert.Throws<ArgumentOutOfRangeException>(() => new Sequence(TimeSpan.FromSeconds(512 * (0xFFFF + 1))));
            new Sequence(TimeSpan.FromSeconds(512 * (0xFFFF)));
            Assert.Throws<InvalidOperationException>(() => new Sequence(time).LockHeight);
        }

        //[Fact]
        //[Trait("Core", "Core")]
        private void Tx_invalid()
        {
            // test is disabled for now
            // todo: get test data for the stratis blockchain

            // Read tests from test/data/tx_valid.json
            // Format is an array of arrays
            // Inner arrays are either [ "comment" ]
            // or [[[prevout hash, prevout index, prevout scriptPubKey], [input 2], ...],"], serializedTransaction, enforceP2SH
            // ... where all scripts are stringified scripts.
            TestCase[] tests = TestCase.read_json(TestDataLocations.GetFileFromDataPosFolder("tx_invalid.json"));
            string comment = null;
            foreach (TestCase test in tests)
            {
                string strTest = test.ToString();
                //Skip comments
                if (!(test[0] is JArray))
                {
                    comment = test[0].ToString();
                    continue;
                }
                var inputs = (JArray)test[0];
                if (test.Count != 3 || !(test[1] is string) || !(test[2] is string))
                {
                    Assert.False(true, "Bad test: " + strTest);
                    continue;
                }
                var mapprevOutScriptPubKeys = new Dictionary<OutPoint, Script>();
                var mapprevOutScriptPubKeysAmount = new Dictionary<OutPoint, Money>();
                foreach (JToken vinput in inputs)
                {
                    var outpoint = new OutPoint(uint256.Parse(vinput[0].ToString()), int.Parse(vinput[1].ToString()));
                    mapprevOutScriptPubKeys[new OutPoint(uint256.Parse(vinput[0].ToString()), int.Parse(vinput[1].ToString()))] = Script_Tests.ParseScript(vinput[2].ToString());
                    if (vinput.Count() >= 4)
                        mapprevOutScriptPubKeysAmount[outpoint] = Money.Satoshis(vinput[3].Value<int>());
                }

                Transaction tx = this.stratisMain.CreateTransaction((string)test[1]);

                bool fValid = true;
                fValid = tx.Check() == TransactionCheckResult.Success;
                for (int i = 0; i < tx.Inputs.Count && fValid; i++)
                {
                    if (!mapprevOutScriptPubKeys.ContainsKey(tx.Inputs[i].PrevOut))
                    {
                        Assert.False(true, "Bad test: " + strTest);
                        continue;
                    }

                    fValid = Script.VerifyScript(this.stratisMain,
                       mapprevOutScriptPubKeys[tx.Inputs[i].PrevOut],
                       tx,
                       i,
                       mapprevOutScriptPubKeysAmount.TryGet(tx.Inputs[i].PrevOut),
                       ParseFlags(test[2].ToString())
                       , 0);
                }
                if (fValid)
                    Debugger.Break();
                Assert.True(!fValid, strTest + " failed");
            }
        }

        [Fact]
        [Trait("Core", "Core")]
        public void test_Get()
        {
            byte[] dummyPubKey = TransactionSignature.Empty.ToBytes();

            var dummyPubKey2 = new byte[33];
            dummyPubKey2[0] = 0x02;
            //CBasicKeyStore keystore;
            //CCoinsView coinsDummy;
            var coins = new CoinsView(this.stratisMain);//(coinsDummy);
            Transaction[] dummyTransactions = SetupDummyInputs(coins);//(keystore, coins);

            Transaction t1 = this.stratisMain.CreateTransaction();
            t1.Inputs.AddRange(Enumerable.Range(0, 3).Select(_ => new TxIn()));
            t1.Inputs[0].PrevOut.Hash = dummyTransactions[0].GetHash();
            t1.Inputs[0].PrevOut.N = 1;
            t1.Inputs[0].ScriptSig += dummyPubKey;
            t1.Inputs[1].PrevOut.Hash = dummyTransactions[1].GetHash();
            t1.Inputs[1].PrevOut.N = 0;
            t1.Inputs[1].ScriptSig = t1.Inputs[1].ScriptSig + dummyPubKey + dummyPubKey2;
            t1.Inputs[2].PrevOut.Hash = dummyTransactions[1].GetHash();
            t1.Inputs[2].PrevOut.N = 1;
            t1.Inputs[2].ScriptSig = t1.Inputs[2].ScriptSig + dummyPubKey + dummyPubKey2;
            t1.Outputs.AddRange(Enumerable.Range(0, 2).Select(_ => new TxOut()));
            t1.Outputs[0].Value = 90 * Money.CENT;
            t1.Outputs[0].ScriptPubKey += OpcodeType.OP_1;

            Assert.True(StandardScripts.AreInputsStandard(this.stratisMain, t1, coins));
            //Assert.Equal(coins.GetValueIn(t1), (50+21+22)*Money.CENT);

            //// Adding extra junk to the scriptSig should make it non-standard:
            t1.Inputs[0].ScriptSig += OpcodeType.OP_11;
            Assert.True(!StandardScripts.AreInputsStandard(this.stratisMain, t1, coins));

            //// ... as should not having enough:
            t1.Inputs[0].ScriptSig = new Script();
            Assert.True(!StandardScripts.AreInputsStandard(this.stratisMain, t1, coins));
        }

        private Transaction[] SetupDummyInputs(CoinsView coinsRet)
        {
            Transaction[] dummyTransactions = Enumerable.Range(0, 2).Select(_ => this.stratisMain.CreateTransaction()).ToArray();

            // Add some keys to the keystore:
            Key[] key = Enumerable.Range(0, 4).Select((_, i) => new Key(i % 2 != 0)).ToArray();


            // Create some dummy input transactions
            dummyTransactions[0].Outputs.AddRange(Enumerable.Range(0, 2).Select(_ => new TxOut()));
            dummyTransactions[0].Outputs[0].Value = 11 * Money.CENT;
            dummyTransactions[0].Outputs[0].ScriptPubKey = dummyTransactions[0].Outputs[0].ScriptPubKey + key[0].PubKey.ToBytes() + OpcodeType.OP_CHECKSIG;
            dummyTransactions[0].Outputs[1].Value = 50 * Money.CENT;
            dummyTransactions[0].Outputs[1].ScriptPubKey = dummyTransactions[0].Outputs[1].ScriptPubKey + key[1].PubKey.ToBytes() + OpcodeType.OP_CHECKSIG;
            coinsRet.AddTransaction(this.stratisMain.Consensus, dummyTransactions[0], 0);


            dummyTransactions[1].Outputs.AddRange(Enumerable.Range(0, 2).Select(_ => new TxOut()));
            dummyTransactions[1].Outputs[0].Value = 21 * Money.CENT;
            dummyTransactions[1].Outputs[0].ScriptPubKey = key[2].PubKey.GetAddress(KnownNetworks.Main).ScriptPubKey;
            dummyTransactions[1].Outputs[1].Value = 22 * Money.CENT;
            dummyTransactions[1].Outputs[1].ScriptPubKey = key[3].PubKey.GetAddress(KnownNetworks.Main).ScriptPubKey;
            coinsRet.AddTransaction(this.stratisMain.Consensus, dummyTransactions[1], 0);


            return dummyTransactions;
        }

        private class CKeyStore
        {
            internal List<Tuple<Key, PubKey>> _Keys = new List<Tuple<Key, PubKey>>();
            internal List<Script> _Scripts = new List<Script>();
            internal void AddKeyPubKey(Key key, PubKey pubkey)
            {
                this._Keys.Add(Tuple.Create(key, pubkey));
            }

            internal void RemoveKeyPubKey(Key key)
            {
                this._Keys.Remove(this._Keys.First(o => o.Item1 == key));
            }

            internal void AddCScript(Script scriptPubkey)
            {
                this._Scripts.Add(scriptPubkey);
            }
        }

        private void CreateCreditAndSpend(CKeyStore keystore, Script outscript, ref Transaction output, ref Transaction input, bool success = true)
        {
            CreateCreditAndSpend(keystore, outscript, ref output, ref input, DateTime.Now, success);
        }

        private void CreateCreditAndSpend(CKeyStore keystore, Script outscript, ref Transaction output, ref Transaction input, DateTime posTimeStamp, bool success = true)
        {
            Transaction outputm = this.stratisMain.CreateTransaction();
            outputm.Version = 1;
            outputm.Time = Utils.DateTimeToUnixTime(posTimeStamp);
            outputm.Inputs.Add(new TxIn());
            outputm.Inputs[0].PrevOut = new OutPoint();
            outputm.Inputs[0].ScriptSig = Script.Empty;
            outputm.Inputs[0].WitScript = new WitScript();
            outputm.Outputs.Add(new TxOut());
            outputm.Outputs[0].Value = Money.Satoshis(1);
            outputm.Outputs[0].ScriptPubKey = outscript;

            output = this.stratisMain.CreateTransaction(outputm.ToBytes());

            Assert.True(output.Inputs.Count == 1);
            Assert.True(output.Inputs[0].ToBytes().SequenceEqual(outputm.Inputs[0].ToBytes()));
            Assert.True(output.Outputs.Count == 1);
            Assert.True(output.Inputs[0].ToBytes().SequenceEqual(outputm.Inputs[0].ToBytes()));
            Assert.True(!output.HasWitness);

            Transaction inputm = this.stratisMain.CreateTransaction();
            inputm.Version = 1;
            outputm.Time = Utils.DateTimeToUnixTime(posTimeStamp);
            inputm.Inputs.Add(new TxIn());
            inputm.Inputs[0].PrevOut.Hash = output.GetHash();
            inputm.Inputs[0].PrevOut.N = 0;
            inputm.Inputs[0].WitScript = new WitScript();
            inputm.Outputs.Add(new TxOut());
            inputm.Outputs[0].Value = Money.Satoshis(1);
            inputm.Outputs[0].ScriptPubKey = Script.Empty;
            bool ret = SignSignature(keystore, output, inputm, 0);
            Assert.True(ret == success);

            input = this.stratisMain.CreateTransaction(inputm.ToBytes());
            Assert.True(input.Inputs.Count == 1);
            Assert.True(input.Inputs[0].ToBytes().SequenceEqual(inputm.Inputs[0].ToBytes()));
            Assert.True(input.Outputs.Count == 1);
            Assert.True(input.Outputs[0].ToBytes().SequenceEqual(inputm.Outputs[0].ToBytes()));

            if (!inputm.HasWitness)
            {
                Assert.True(!input.HasWitness);
            }
            else
            {
                Assert.True(input.HasWitness);
                Assert.True(input.Inputs[0].WitScript.ToBytes().SequenceEqual(inputm.Inputs[0].WitScript.ToBytes()));
            }
        }

        private bool SignSignature(CKeyStore keystore, Transaction txFrom, Transaction txTo, int nIn)
        {
            TransactionBuilder builder = CreateBuilder(this.stratisMain, keystore, txFrom);
            builder.SignTransactionInPlace(txTo);
            return builder.Verify(txTo);
        }

        private void CombineSignatures(CKeyStore keystore, Transaction txFrom, ref Transaction input1, Transaction input2)
        {
            TransactionBuilder builder = CreateBuilder(this.stratisMain, keystore, txFrom);
            input1 = builder.CombineSignatures(input1, input2);
        }

        private static TransactionBuilder CreateBuilder(Network network, CKeyStore keystore, Transaction txFrom)
        {
            Coin[] coins = txFrom.Outputs.AsCoins().ToArray();
            TransactionBuilder builder = new TransactionBuilder(network)
            {
                StandardTransactionPolicy = new StandardTransactionPolicy(network)
                {
                    CheckFee = false,
                    MinRelayTxFee = null,
                    CheckScriptPubKey = false
                }
            }
            .AddCoins(coins)
            .AddKeys(keystore._Keys.Select(k => k.Item1).ToArray())
            .AddKnownRedeems(keystore._Scripts.ToArray());
            return builder;
        }

        private void CheckWithFlag(Transaction output, Transaction input, ScriptVerify flags, bool success)
        {
            Transaction inputi = this.stratisMain.CreateTransaction(input.ToBytes());
            var ctx = new ScriptEvaluationContext(this.stratisMain);
            ctx.ScriptVerify = flags;
            bool ret = ctx.VerifyScript(inputi.Inputs[0].ScriptSig, output.Outputs[0].ScriptPubKey, new TransactionChecker(inputi, 0, output.Outputs[0].Value));
            Assert.True(ret == success);
        }

        private static Script PushAll(ContextStack<byte[]> values)
        {
            var result = new List<Op>();
            foreach (byte[] v in values.Reverse())
            {
                if (v.Length == 0)
                {
                    result.Add(OpcodeType.OP_0);
                }
                else
                {
                    result.Add(Op.GetPushOp(v));
                }
            }
            return new Script(result.ToArray());
        }

        private void ReplaceRedeemScript(TxIn input, Script redeemScript)
        {
            var ctx = new ScriptEvaluationContext(this.stratisMain);
            ctx.ScriptVerify = ScriptVerify.StrictEnc;
            ctx.EvalScript(input.ScriptSig, this.stratisMain.CreateTransaction(), 0);
            ContextStack<byte[]> stack = ctx.Stack;
            Assert.True(stack.Count > 0);
            stack.Pop();
            stack.Push(redeemScript.ToBytes());
            input.ScriptSig = PushAll(stack);
        }

        [Fact]
        [Trait("Core", "Core")]
        public void test_witness()
        {
            var keystore = new CKeyStore();
            var keystore2 = new CKeyStore();
            var key1 = new Key(true);
            var key2 = new Key(true);
            var key3 = new Key(true);
            var key1L = new Key(false);
            var key2L = new Key(false);
            PubKey pubkey1 = key1.PubKey;
            PubKey pubkey2 = key2.PubKey;
            PubKey pubkey3 = key3.PubKey;
            PubKey pubkey1L = key1L.PubKey;
            PubKey pubkey2L = key2L.PubKey;
            keystore.AddKeyPubKey(key1, pubkey1);
            keystore.AddKeyPubKey(key2, pubkey2);
            keystore.AddKeyPubKey(key1L, pubkey1L);
            keystore.AddKeyPubKey(key2L, pubkey2L);
            Script scriptPubkey1, scriptPubkey2, scriptPubkey1L, scriptPubkey2L, scriptMulti;
            scriptPubkey1 = new Script(Op.GetPushOp(pubkey1.ToBytes()), OpcodeType.OP_CHECKSIG);
            scriptPubkey2 = new Script(Op.GetPushOp(pubkey2.ToBytes()), OpcodeType.OP_CHECKSIG);
            scriptPubkey1L = new Script(Op.GetPushOp(pubkey1L.ToBytes()), OpcodeType.OP_CHECKSIG);
            scriptPubkey2L = new Script(Op.GetPushOp(pubkey2L.ToBytes()), OpcodeType.OP_CHECKSIG);
            var oneandthree = new List<PubKey>();
            oneandthree.Add(pubkey1);
            oneandthree.Add(pubkey3);
            scriptMulti = PayToMultiSigTemplate.Instance.GenerateScriptPubKey(2, oneandthree.ToArray());
            keystore.AddCScript(scriptPubkey1);
            keystore.AddCScript(scriptPubkey2);
            keystore.AddCScript(scriptPubkey1L);
            keystore.AddCScript(scriptPubkey2L);
            keystore.AddCScript(scriptMulti);
            keystore.AddCScript(GetScriptForWitness(scriptPubkey1));
            keystore.AddCScript(GetScriptForWitness(scriptPubkey2));
            keystore.AddCScript(GetScriptForWitness(scriptPubkey1L));
            keystore.AddCScript(GetScriptForWitness(scriptPubkey2L));
            keystore.AddCScript(GetScriptForWitness(scriptMulti));
            keystore2.AddCScript(scriptMulti);
            keystore2.AddCScript(GetScriptForWitness(scriptMulti));
            keystore2.AddKeyPubKey(key3, pubkey3);

            Transaction output1, output2;
            output1 = this.stratisMain.CreateTransaction();
            output2 = this.stratisMain.CreateTransaction();
            Transaction input1, input2;
            input1 = this.stratisMain.CreateTransaction();
            input2 = this.stratisMain.CreateTransaction();
            DateTime commonTimestamp = DateTime.Now;

            // Normal pay-to-compressed-pubkey.
            CreateCreditAndSpend(keystore, scriptPubkey1, ref output1, ref input1);
            CreateCreditAndSpend(keystore, scriptPubkey2, ref output2, ref input2);
            CheckWithFlag(output1, input1, 0, true);
            CheckWithFlag(output1, input1, ScriptVerify.P2SH, true);
            CheckWithFlag(output1, input1, ScriptVerify.Witness | ScriptVerify.P2SH, true);
            CheckWithFlag(output1, input1, ScriptVerify.Standard, true);
            CheckWithFlag(output1, input2, 0, false);
            CheckWithFlag(output1, input2, ScriptVerify.P2SH, false);
            CheckWithFlag(output1, input2, ScriptVerify.Witness | ScriptVerify.P2SH, false);
            CheckWithFlag(output1, input2, ScriptVerify.Standard, false);

            // P2SH pay-to-compressed-pubkey.
            CreateCreditAndSpend(keystore, scriptPubkey1.Hash.ScriptPubKey, ref output1, ref input1);
            CreateCreditAndSpend(keystore, scriptPubkey2.Hash.ScriptPubKey, ref output2, ref input2);
            ReplaceRedeemScript(input2.Inputs[0], scriptPubkey1);
            CheckWithFlag(output1, input1, 0, true);
            CheckWithFlag(output1, input1, ScriptVerify.P2SH, true);
            CheckWithFlag(output1, input1, ScriptVerify.Witness | ScriptVerify.P2SH, true);
            CheckWithFlag(output1, input1, ScriptVerify.Standard, true);
            CheckWithFlag(output1, input2, 0, true);
            CheckWithFlag(output1, input2, ScriptVerify.P2SH, false);
            CheckWithFlag(output1, input2, ScriptVerify.Witness | ScriptVerify.P2SH, false);
            CheckWithFlag(output1, input2, ScriptVerify.Standard, false);

            // Witness pay-to-compressed-pubkey (v0).
            CreateCreditAndSpend(keystore, GetScriptForWitness(scriptPubkey1), ref output1, ref input1);
            CreateCreditAndSpend(keystore, GetScriptForWitness(scriptPubkey2), ref output2, ref input2);
            CheckWithFlag(output1, input1, 0, true);
            CheckWithFlag(output1, input1, ScriptVerify.P2SH, true);
            CheckWithFlag(output1, input1, ScriptVerify.Witness | ScriptVerify.P2SH, true);
            CheckWithFlag(output1, input1, ScriptVerify.Standard, true);
            CheckWithFlag(output1, input2, 0, true);
            CheckWithFlag(output1, input2, ScriptVerify.P2SH, true);
            CheckWithFlag(output1, input2, ScriptVerify.Witness | ScriptVerify.P2SH, false);
            CheckWithFlag(output1, input2, ScriptVerify.Standard, false);

            // P2SH witness pay-to-compressed-pubkey (v0).
            CreateCreditAndSpend(keystore, GetScriptForWitness(scriptPubkey1).Hash.ScriptPubKey, ref output1, ref input1);
            CreateCreditAndSpend(keystore, GetScriptForWitness(scriptPubkey2).Hash.ScriptPubKey, ref output2, ref input2);
            ReplaceRedeemScript(input2.Inputs[0], GetScriptForWitness(scriptPubkey1));
            CheckWithFlag(output1, input1, 0, true);
            CheckWithFlag(output1, input1, ScriptVerify.P2SH, true);
            CheckWithFlag(output1, input1, ScriptVerify.Witness | ScriptVerify.P2SH, true);
            CheckWithFlag(output1, input1, ScriptVerify.Standard, true);
            CheckWithFlag(output1, input2, 0, true);
            CheckWithFlag(output1, input2, ScriptVerify.P2SH, true);
            CheckWithFlag(output1, input2, ScriptVerify.Witness | ScriptVerify.P2SH, false);
            CheckWithFlag(output1, input2, ScriptVerify.Standard, false);

            // Normal pay-to-uncompressed-pubkey.
            CreateCreditAndSpend(keystore, scriptPubkey1L, ref output1, ref input1);
            CreateCreditAndSpend(keystore, scriptPubkey2L, ref output2, ref input2);
            CheckWithFlag(output1, input1, 0, true);
            CheckWithFlag(output1, input1, ScriptVerify.P2SH, true);
            CheckWithFlag(output1, input1, ScriptVerify.Witness | ScriptVerify.P2SH, true);
            CheckWithFlag(output1, input1, ScriptVerify.Standard, true);
            CheckWithFlag(output1, input2, 0, false);
            CheckWithFlag(output1, input2, ScriptVerify.P2SH, false);
            CheckWithFlag(output1, input2, ScriptVerify.Witness | ScriptVerify.P2SH, false);
            CheckWithFlag(output1, input2, ScriptVerify.Standard, false);

            // P2SH pay-to-uncompressed-pubkey.
            CreateCreditAndSpend(keystore, scriptPubkey1L.Hash.ScriptPubKey, ref output1, ref input1);
            CreateCreditAndSpend(keystore, scriptPubkey2L.Hash.ScriptPubKey, ref output2, ref input2);
            ReplaceRedeemScript(input2.Inputs[0], scriptPubkey1L);
            CheckWithFlag(output1, input1, 0, true);
            CheckWithFlag(output1, input1, ScriptVerify.P2SH, true);
            CheckWithFlag(output1, input1, ScriptVerify.Witness | ScriptVerify.P2SH, true);
            CheckWithFlag(output1, input1, ScriptVerify.Standard, true);
            CheckWithFlag(output1, input2, 0, true);
            CheckWithFlag(output1, input2, ScriptVerify.P2SH, false);
            CheckWithFlag(output1, input2, ScriptVerify.Witness | ScriptVerify.P2SH, false);
            CheckWithFlag(output1, input2, ScriptVerify.Standard, false);

            // Witness pay-to-uncompressed-pubkey (v1).
            CreateCreditAndSpend(keystore, GetScriptForWitness(scriptPubkey1L), ref output1, ref input1);
            CreateCreditAndSpend(keystore, GetScriptForWitness(scriptPubkey2L), ref output2, ref input2);
            CheckWithFlag(output1, input1, 0, true);
            CheckWithFlag(output1, input1, ScriptVerify.P2SH, true);
            CheckWithFlag(output1, input1, ScriptVerify.Witness | ScriptVerify.P2SH, true);
            CheckWithFlag(output1, input1, ScriptVerify.Standard, true);
            CheckWithFlag(output1, input2, 0, true);
            CheckWithFlag(output1, input2, ScriptVerify.P2SH, true);
            CheckWithFlag(output1, input2, ScriptVerify.Witness | ScriptVerify.P2SH, false);
            CheckWithFlag(output1, input2, ScriptVerify.Standard, false);

            // P2SH witness pay-to-uncompressed-pubkey (v1).
            CreateCreditAndSpend(keystore, GetScriptForWitness(scriptPubkey1L).Hash.ScriptPubKey, ref output1, ref input1);
            CreateCreditAndSpend(keystore, GetScriptForWitness(scriptPubkey2L).Hash.ScriptPubKey, ref output2, ref input2);
            ReplaceRedeemScript(input2.Inputs[0], GetScriptForWitness(scriptPubkey1L));
            CheckWithFlag(output1, input1, 0, true);
            CheckWithFlag(output1, input1, ScriptVerify.P2SH, true);
            CheckWithFlag(output1, input1, ScriptVerify.Witness | ScriptVerify.P2SH, true);
            CheckWithFlag(output1, input1, ScriptVerify.Standard, true);
            CheckWithFlag(output1, input2, 0, true);
            CheckWithFlag(output1, input2, ScriptVerify.P2SH, true);
            CheckWithFlag(output1, input2, ScriptVerify.Witness | ScriptVerify.P2SH, false);
            CheckWithFlag(output1, input2, ScriptVerify.Standard, false);

            // Normal 2-of-2 multisig
            CreateCreditAndSpend(keystore, scriptMulti, ref output1, ref input1, commonTimestamp, false);
            CheckWithFlag(output1, input1, 0, false);
            CreateCreditAndSpend(keystore2, scriptMulti, ref output2, ref input2, commonTimestamp, false);
            CheckWithFlag(output2, input2, 0, false);
            Assert.True(output1.ToBytes().SequenceEqual(output2.ToBytes()));
            CombineSignatures(keystore, output1, ref input1, input2);
            CheckWithFlag(output1, input1, ScriptVerify.Standard, true);

            // P2SH 2-of-2 multisig
            CreateCreditAndSpend(keystore, scriptMulti.Hash.ScriptPubKey, ref output1, ref input1, commonTimestamp, false);
            CheckWithFlag(output1, input1, 0, true);
            CheckWithFlag(output1, input1, ScriptVerify.P2SH, false);
            CreateCreditAndSpend(keystore2, scriptMulti.Hash.ScriptPubKey, ref output2, ref input2, commonTimestamp, false);
            CheckWithFlag(output2, input2, 0, true);
            CheckWithFlag(output2, input2, ScriptVerify.P2SH, false);
            Assert.True(output1.ToBytes().SequenceEqual(output2.ToBytes()));
            CombineSignatures(keystore, output1, ref input1, input2);
            CheckWithFlag(output1, input1, ScriptVerify.P2SH, true);
            CheckWithFlag(output1, input1, ScriptVerify.Standard, true);

            // Witness 2-of-2 multisig
            CreateCreditAndSpend(keystore, GetScriptForWitness(scriptMulti), ref output1, ref input1, commonTimestamp, false);
            CheckWithFlag(output1, input1, 0, true);
            CheckWithFlag(output1, input1, ScriptVerify.P2SH | ScriptVerify.Witness, false);
            CreateCreditAndSpend(keystore2, GetScriptForWitness(scriptMulti), ref output2, ref input2, commonTimestamp, false);
            CheckWithFlag(output2, input2, 0, true);
            CheckWithFlag(output2, input2, ScriptVerify.P2SH | ScriptVerify.Witness, false);
            Assert.True(output1.ToBytes().SequenceEqual(output2.ToBytes()));
            CombineSignatures(keystore, output1, ref input1, input2);
            CheckWithFlag(output1, input1, ScriptVerify.P2SH | ScriptVerify.Witness, true);
            CheckWithFlag(output1, input1, ScriptVerify.Standard, true);

            // P2SH witness 2-of-2 multisig
            CreateCreditAndSpend(keystore, GetScriptForWitness(scriptMulti).Hash.ScriptPubKey, ref output1, ref input1, commonTimestamp, false);
            CheckWithFlag(output1, input1, ScriptVerify.P2SH, true);
            CheckWithFlag(output1, input1, ScriptVerify.P2SH | ScriptVerify.Witness, false);
            CreateCreditAndSpend(keystore2, GetScriptForWitness(scriptMulti).Hash.ScriptPubKey, ref output2, ref input2, commonTimestamp, false);
            CheckWithFlag(output2, input2, ScriptVerify.P2SH, true);
            CheckWithFlag(output2, input2, ScriptVerify.P2SH | ScriptVerify.Witness, false);
            Assert.True(output1.ToBytes().SequenceEqual(output2.ToBytes()));
            CombineSignatures(keystore, output1, ref input1, input2);
            CheckWithFlag(output1, input1, ScriptVerify.P2SH | ScriptVerify.Witness, true);
            CheckWithFlag(output1, input1, ScriptVerify.Standard, true);
        }


        private Script GetScriptForWitness(Script scriptPubKey)
        {
            PubKey pubkey = PayToPubkeyTemplate.Instance.ExtractScriptPubKeyParameters(scriptPubKey);
            if (pubkey != null)
                return new Script(OpcodeType.OP_0, Op.GetPushOp(pubkey.Hash.ToBytes()));
            KeyId pkh = PayToPubkeyHashTemplate.Instance.ExtractScriptPubKeyParameters(scriptPubKey);
            if (pkh != null)
                return new Script(OpcodeType.OP_0, Op.GetPushOp(pkh.ToBytes()));

            return new Script(OpcodeType.OP_0, Op.GetPushOp(scriptPubKey.WitHash.ToBytes()));
        }


        [Fact]
        [Trait("Core", "Core")]
        public void Test_IsStandard()
        {
            var coins = new CoinsView(this.stratisMain);
            Transaction[] dummyTransactions = SetupDummyInputs(coins);

            Transaction t = this.stratisMain.CreateTransaction();
            t.Inputs.Add(new TxIn());
            t.Inputs[0].PrevOut.Hash = dummyTransactions[0].GetHash();
            t.Inputs[0].PrevOut.N = 1;
            t.Inputs[0].ScriptSig = new Script(Op.GetPushOp(new byte[65]));
            t.Outputs.Add(new TxOut());
            t.Outputs[0].Value = 90 * Money.CENT;
            var key = new Key(true);
            t.Outputs[0].ScriptPubKey = PayToPubkeyHashTemplate.Instance.GenerateScriptPubKey(key.PubKey.Hash);

            Assert.True(StandardScripts.IsStandardTransaction(t, this.stratisMain));

            t.Outputs[0].Value = 501; //dust
            Assert.True(!StandardScripts.IsStandardTransaction(t, this.stratisMain));

<<<<<<< HEAD
            t.Outputs[0].Value = 2730; // not dust
=======
            t.Outputs[0].Value = 5460; // not dust
>>>>>>> cb179734
            Assert.True(StandardScripts.IsStandardTransaction(t, this.stratisMain));

            t.Outputs[0].ScriptPubKey = new Script() + OpcodeType.OP_1;
            Assert.True(!StandardScripts.IsStandardTransaction(t, this.stratisMain));

            // 80-byte TX_NULL_DATA (standard)
            t.Outputs[0].ScriptPubKey = new Script() + OpcodeType.OP_RETURN + ParseHex("04678afdb0fe5548271967f1a67130b7105cd6a828e03909a67962e0ea1f61deb649f6bc3f4cef3804678afdb0fe5548271967f1a67130b7105cd6a828e03909a67962e0ea1f61deb649f6bc3f4cef38");
            Assert.True(StandardScripts.IsStandardTransaction(t, this.stratisMain));

            // 81-byte TX_NULL_DATA (non-standard)
            t.Outputs[0].ScriptPubKey = new Script() + OpcodeType.OP_RETURN + ParseHex("04678afdb0fe5548271967f1a67130b7105cd6a828e03909a67962e0ea1f61deb649f6bc3f4cef3804678afdb0fe5548271967f1a67130b7105cd6a828e03909a67962e0ea1f61deb649f6bc3f4cef3800");
            Assert.True(!StandardScripts.IsStandardTransaction(t, this.stratisMain));

            // TX_NULL_DATA w/o PUSHDATA
            t.Outputs.Clear();
            t.Outputs.Add(new TxOut());
            t.Outputs[0].ScriptPubKey = new Script() + OpcodeType.OP_RETURN;
            Assert.True(StandardScripts.IsStandardTransaction(t, this.stratisMain));

            // Only one TX_NULL_DATA permitted in all cases
            t.Outputs.Clear();
            t.Outputs.Add(new TxOut());
            t.Outputs.Add(new TxOut());
            t.Outputs[0].ScriptPubKey = new Script() + OpcodeType.OP_RETURN + ParseHex("04678afdb0fe5548271967f1a67130b7105cd6a828e03909a67962e0ea1f61deb649f6bc3f4cef38");
            t.Outputs[1].ScriptPubKey = new Script() + OpcodeType.OP_RETURN + ParseHex("04678afdb0fe5548271967f1a67130b7105cd6a828e03909a67962e0ea1f61deb649f6bc3f4cef38");
            Assert.True(!StandardScripts.IsStandardTransaction(t, this.stratisMain));

            t.Outputs[0].ScriptPubKey = new Script() + OpcodeType.OP_RETURN + ParseHex("04678afdb0fe5548271967f1a67130b7105cd6a828e03909a67962e0ea1f61deb649f6bc3f4cef38");
            t.Outputs[1].ScriptPubKey = new Script() + OpcodeType.OP_RETURN;
            Assert.True(!StandardScripts.IsStandardTransaction(t, this.stratisMain));

            t.Outputs[0].ScriptPubKey = new Script() + OpcodeType.OP_RETURN;
            t.Outputs[1].ScriptPubKey = new Script() + OpcodeType.OP_RETURN;
            Assert.True(!StandardScripts.IsStandardTransaction(t, this.stratisMain));
        }

        //[Fact]
        //public void CanDecodeAndEncodeRawTransaction()
        //{
        //    //var a = new Protocol.AddressManager().Select();
        //    var tests = TestCase.read_json(TestDataLocations.GetFileFromDataFolder("tx_raw.json"));
        //    foreach (var test in tests)
        //    {
        //        var format = (RawFormat)Enum.Parse(typeof(RawFormat), (string)test[0], true);
        //        var network = ((string)test[1]) == "Main" ? this.network : this.network;
        //        var testData = ((JObject)test[2]).ToString();

        //        Transaction raw = Transaction.Parse(testData, format, network);

        //        TestUtils.AssertJsonEquals(raw.ToString(format, network), testData);

        //        var raw3 = Transaction.Parse(raw.ToString(format, network), format);
        //        Assert.Equal(raw.ToString(format, network), raw3.ToString(format, network));
        //    }
        //}

        private byte[] ParseHex(string data)
        {
            return Encoders.Hex.DecodeData(data);
        }
    }
}<|MERGE_RESOLUTION|>--- conflicted
+++ resolved
@@ -1426,11 +1426,7 @@
                 )).ToList();
             Money a = witCoins.Select(c => c.Amount).Sum();
             Coin[] allCoins = coins.Concat(scriptCoins).Concat(witCoins).ToArray();
-<<<<<<< HEAD
-            BitcoinPubKeyAddress[] destinations = keys.Select(k => k.PubKey.GetAddress(KnownNetworks.Main)).ToArray();
-=======
             BitcoinPubKeyAddress[] destinations = keys.Select(k => k.PubKey.GetAddress(this.stratisMain)).ToArray();
->>>>>>> cb179734
 
             var txBuilder = new TransactionBuilder(0, this.stratisMain);
             txBuilder.StandardTransactionPolicy = EasyPolicy(this.stratisMain);
@@ -1721,11 +1717,7 @@
             {
                 MaxTransactionSize = null,
                 MaxTxFee = null,
-<<<<<<< HEAD
-                MinRelayTxFee = new FeeRate(Money.Satoshis(5000)),
-=======
                 MinRelayTxFee = new FeeRate(Money.Satoshis(network.MinRelayTxFee)),
->>>>>>> cb179734
                 ScriptVerify = ScriptVerify.Standard & ~ScriptVerify.LowS
             };
         }
@@ -3059,11 +3051,7 @@
             t.Outputs[0].Value = 501; //dust
             Assert.True(!StandardScripts.IsStandardTransaction(t, this.stratisMain));
 
-<<<<<<< HEAD
-            t.Outputs[0].Value = 2730; // not dust
-=======
             t.Outputs[0].Value = 5460; // not dust
->>>>>>> cb179734
             Assert.True(StandardScripts.IsStandardTransaction(t, this.stratisMain));
 
             t.Outputs[0].ScriptPubKey = new Script() + OpcodeType.OP_1;
