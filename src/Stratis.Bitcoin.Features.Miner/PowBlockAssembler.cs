--- conflicted
+++ resolved
@@ -14,26 +14,16 @@
 {
     public abstract class BlockAssembler
     {
-<<<<<<< HEAD
+        /// <summary>
+        /// Constructs a block template which will be passed to consensus. 
+        /// </summary>
+        /// <param name="scriptPubKey">Script that explains what conditions must be met to claim ownership of a coin.</param>
+        /// <param name="chainTip">Tip of the chain that this instance will work with without touching any shared chain resources.</param>
+        /// <returns>The contructed <see cref="BlockTemplate"/>.</returns>
+        public abstract BlockTemplate Build(ChainedHeader chainTip, Script scriptPubKey);
         /// <summary>Tip of the chain that this instance will work with without touching any shared chain resources.</summary>
         /// <remarks>Using a fixed value prevents race conditions in the methods of derived classes.</remarks>
         protected ChainedHeader ChainTip { get; set; }
-
-        public abstract BlockTemplate CreateNewBlock(Script scriptPubKeyIn, bool fMineWitnessTx = true);
-=======
-        /// <summary>
-        /// Constructs a block template which will be passed to consensus. 
-        /// </summary>
-        /// <param name="chainTip">Tip of the chain that this instance will work with without touching any shared chain resources.</param>
-        /// <param name="scriptPubKey">Script that explains what conditions must be met to claim ownership of a coin.</param>
-        /// <returns>The contructed <see cref="BlockTemplate"/>.</returns>
-        public abstract BlockTemplate Build(ChainedBlock chainTip, Script scriptPubKey);
-
-        /// <summary>
-        /// Tip of the chain that this instance will work with without touching any shared chain resources.
-        /// </summary>
-        protected ChainedBlock ChainTip { get; set; }
->>>>>>> 6b02f6b4
     }
 
     public class AssemblerOptions
@@ -193,10 +183,6 @@
         protected Script scriptPubKey;
 
         public PowBlockAssembler(
-<<<<<<< HEAD
-            ChainedHeader chainTip,
-=======
->>>>>>> 6b02f6b4
             IConsensusLoop consensusLoop,
             IDateTimeProvider dateTimeProvider,
             ILoggerFactory loggerFactory,
@@ -247,7 +233,7 @@
         }
 
         /// <inheritdoc/>
-        public override BlockTemplate Build(ChainedBlock chainTip, Script scriptPubKey)
+        public override BlockTemplate Build(ChainedHeader chainTip, Script scriptPubKey)
         {
             this.logger.LogTrace("({0}:'{1}',{2}.{3}:{4})", nameof(chainTip), chainTip, nameof(scriptPubKey), nameof(scriptPubKey.Length), scriptPubKey.Length);
 
